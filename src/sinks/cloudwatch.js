--- conflicted
+++ resolved
@@ -12,11 +12,7 @@
   parallel = Number(process.env.CW_PARALLEL) || Number(process.env.PARALLEL) || 8,
   ...opt
 } = {}) => {
-<<<<<<< HEAD
-  const connector = new Connector({ debug, ...opt });
-=======
-  const connector = new Connector({ pipelineId, debug });
->>>>>>> ce5073a7
+  const connector = new Connector({ pipelineId, debug, ...opt });
 
   const put = (uow) => {
     const p = connector.put(uow[putField])
