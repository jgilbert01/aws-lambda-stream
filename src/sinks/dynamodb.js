--- conflicted
+++ resolved
@@ -62,21 +62,13 @@
   ...opt
 } = {}) => {
   const connector = new Connector({
-<<<<<<< HEAD
     pipelineId, debug, tableName, timeout, removeUndefinedValues, ...opt,
-=======
-    debug, tableName, timeout, removeUndefinedValues, ...opt,
->>>>>>> 1acf66ab
   });
 
   const invoke = (uow) => {
     if (!uow[updateRequestField]) return _(Promise.resolve(uow));
 
-<<<<<<< HEAD
-    const p = connector.update(uow[updateRequestField], uow?.traceContext)
-=======
     const p = connector.update(uow[updateRequestField], uow)
->>>>>>> 1acf66ab
       .then((updateResponse) => ({ ...uow, [updateResponseField]: updateResponse }))
       .catch(rejectWithFault(uow));
 
@@ -99,21 +91,13 @@
   ...opt
 } = {}) => {
   const connector = new Connector({
-<<<<<<< HEAD
     pipelineId, debug, tableName, timeout, ...opt,
-=======
-    debug, tableName, timeout, ...opt,
->>>>>>> 1acf66ab
   });
 
   const invoke = (uow) => {
     if (!uow[putRequestField]) return _(Promise.resolve(uow));
 
-<<<<<<< HEAD
-    const p = connector.put(uow[putRequestField], uow?.traceContext)
-=======
     const p = connector.put(uow[putRequestField], uow)
->>>>>>> 1acf66ab
       .then((putResponse) => ({ ...uow, putResponse }))
       .catch(rejectWithFault(uow));
 
