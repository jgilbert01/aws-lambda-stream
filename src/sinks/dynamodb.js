--- conflicted
+++ resolved
@@ -73,11 +73,7 @@
       .then((updateResponse) => ({ ...uow, [updateResponseField]: updateResponse }))
       .catch(rejectWithFault(uow));
 
-<<<<<<< HEAD
-    return _(uow.metrics?.w(p, 'save') || p); // wrap promise in a stream
-=======
     return _(uow.metrics?.w(p, step) || p); // wrap promise in a stream
->>>>>>> 7b0170ca
   };
 
   return (s) => s
@@ -93,10 +89,7 @@
   putRequestField = 'putRequest',
   parallel = Number(process.env.UPDATE_PARALLEL) || Number(process.env.PARALLEL) || 4,
   timeout = Number(process.env.DYNAMODB_TIMEOUT) || Number(process.env.TIMEOUT) || 1000,
-<<<<<<< HEAD
-=======
   step = 'save',
->>>>>>> 7b0170ca
   ...opt
 } = {}) => {
   const connector = new Connector({
@@ -110,11 +103,7 @@
       .then((putResponse) => ({ ...uow, putResponse }))
       .catch(rejectWithFault(uow));
 
-<<<<<<< HEAD
-    return _(uow.metrics?.w(p, 'save') || p); // wrap promise in a stream
-=======
     return _(uow.metrics?.w(p, step) || p); // wrap promise in a stream
->>>>>>> 7b0170ca
   };
 
   return (s) => s
