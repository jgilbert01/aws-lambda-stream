--- conflicted
+++ resolved
@@ -17,11 +17,7 @@
   handleErrors = true,
   ...opt
 } = {}) => {
-<<<<<<< HEAD
-  const connector = new Connector({ debug, deliveryStreamName, ...opt });
-=======
-  const connector = new Connector({ pipelineId, debug, deliveryStreamName });
->>>>>>> ce5073a7
+  const connector = new Connector({ pipelineId, debug, deliveryStreamName, ...opt });
 
   const toInputParams = (batchUow) => ({
     ...batchUow,
