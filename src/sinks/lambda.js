--- conflicted
+++ resolved
@@ -13,11 +13,7 @@
   parallel = Number(process.env.LAMBDA_PARALLEL) || Number(process.env.PARALLEL) || 8,
   ...opt
 } = {}) => {
-<<<<<<< HEAD
   const connector = new Connector({ pipelineId, debug, ...opt });
-=======
-  const connector = new Connector({ debug, ...opt });
->>>>>>> 1acf66ab
 
   const invoke = (uow) => {
     const p = connector.invoke(uow[invokeField], uow)
