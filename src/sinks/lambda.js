import _ from 'highland';

import Connector from '../connectors/lambda';

import { rejectWithFault } from '../utils/faults';
import { debug as d } from '../utils/print';
import { ratelimit } from '../utils/ratelimit';

export const invokeLambda = ({ // eslint-disable-line import/prefer-default-export
  id: pipelineId,
  debug = d('lambda'),
  invokeField = 'invokeRequest',
  parallel = Number(process.env.LAMBDA_PARALLEL) || Number(process.env.PARALLEL) || 8,
  step = 'invoke',
  ...opt
} = {}) => {
  const connector = new Connector({ pipelineId, debug, ...opt });

  const invoke = (uow) => {
    const p = connector.invoke(uow[invokeField], uow)
      .then((invokeResponse) => ({ ...uow, invokeResponse }))
      .catch(rejectWithFault(uow));

<<<<<<< HEAD
    return _(uow.metrics?.w(p, 'invoke') || p); // wrap promise in a stream
=======
    return _(uow.metrics?.w(p, step) || p); // wrap promise in a stream
>>>>>>> 7b0170ca
  };

  return (s) => s
    .through(ratelimit(opt))
    .map(invoke)
    .parallel(parallel);
};<|MERGE_RESOLUTION|>--- conflicted
+++ resolved
@@ -21,11 +21,7 @@
       .then((invokeResponse) => ({ ...uow, invokeResponse }))
       .catch(rejectWithFault(uow));
 
-<<<<<<< HEAD
-    return _(uow.metrics?.w(p, 'invoke') || p); // wrap promise in a stream
-=======
     return _(uow.metrics?.w(p, step) || p); // wrap promise in a stream
->>>>>>> 7b0170ca
   };
 
   return (s) => s
