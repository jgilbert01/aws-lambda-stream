import _ from 'highland';

import Connector from '../connectors/s3';

import { rejectWithFault } from '../utils/faults';
import { debug as d } from '../utils/print';
import { ratelimit } from '../utils/ratelimit';

export const putObjectToS3 = ({
  debug = d('s3'),
  id: pipelineId,
  bucketName = process.env.BUCKET_NAME,
  putRequestField = 'putRequest',
  putResponseField = 'putResponse',
  parallel = Number(process.env.S3_PARALLEL) || Number(process.env.PARALLEL) || 8,
  ...opt
} = {}) => {
<<<<<<< HEAD
  const connector = new Connector({ debug, bucketName, ...opt });
=======
  const connector = new Connector({ pipelineId, debug, bucketName });
>>>>>>> ce5073a7

  const putObject = (uow) => {
    if (!uow[putRequestField]) return _(Promise.resolve(uow));

    const p = connector.putObject(uow[putRequestField])
      .then((putResponse) => ({ ...uow, [putResponseField]: putResponse }))
      .catch(rejectWithFault(uow));

    return _(p); // wrap promise in a stream
  };

  return (s) => s
    .through(ratelimit(opt))
    .map(putObject)
    .parallel(parallel);
};

export const deleteObjectFromS3 = ({
  debug,
  id: pipelineId,
  bucketName = process.env.BUCKET_NAME,
  deleteRequestField = 'deleteRequest',
  deleteResponseField = 'deleteResponse',
  parallel = Number(process.env.S3_PARALLEL) || Number(process.env.PARALLEL) || 8,
  xrayEnabled = process.env.XRAY_ENABLED === 'true',
} = {}) => {
<<<<<<< HEAD
  const connector = new Connector({ debug, bucketName, xrayEnabled });
=======
  const connector = new Connector({ pipelineId, debug, bucketName });
>>>>>>> ce5073a7

  const deleteObject = (uow) => {
    if (!uow[deleteRequestField]) return _(Promise.resolve(uow));

    const p = connector.deleteObject(uow[deleteRequestField])
      .then((deleteResponse) => ({ ...uow, [deleteResponseField]: deleteResponse }))
      .catch(rejectWithFault(uow));

    return _(p); // wrap promise in a stream
  };

  return (s) => s
    .map(deleteObject)
    .parallel(parallel);
};<|MERGE_RESOLUTION|>--- conflicted
+++ resolved
@@ -15,11 +15,7 @@
   parallel = Number(process.env.S3_PARALLEL) || Number(process.env.PARALLEL) || 8,
   ...opt
 } = {}) => {
-<<<<<<< HEAD
-  const connector = new Connector({ debug, bucketName, ...opt });
-=======
-  const connector = new Connector({ pipelineId, debug, bucketName });
->>>>>>> ce5073a7
+  const connector = new Connector({ pipelineId, debug, bucketName, ...opt });
 
   const putObject = (uow) => {
     if (!uow[putRequestField]) return _(Promise.resolve(uow));
@@ -44,13 +40,9 @@
   deleteRequestField = 'deleteRequest',
   deleteResponseField = 'deleteResponse',
   parallel = Number(process.env.S3_PARALLEL) || Number(process.env.PARALLEL) || 8,
-  xrayEnabled = process.env.XRAY_ENABLED === 'true',
+  ...opt
 } = {}) => {
-<<<<<<< HEAD
-  const connector = new Connector({ debug, bucketName, xrayEnabled });
-=======
-  const connector = new Connector({ pipelineId, debug, bucketName });
->>>>>>> ce5073a7
+  const connector = new Connector({ pipelineId, debug, bucketName, ...opt });
 
   const deleteObject = (uow) => {
     if (!uow[deleteRequestField]) return _(Promise.resolve(uow));
