import _ from 'highland';

import Connector from '../connectors/s3';

import { rejectWithFault } from '../utils/faults';
import { debug as d } from '../utils/print';
import { ratelimit } from '../utils/ratelimit';

export const putObjectToS3 = ({
  debug = d('s3'),
  id: pipelineId,
  bucketName = process.env.BUCKET_NAME,
  putRequestField = 'putRequest',
  putResponseField = 'putResponse',
  parallel = Number(process.env.S3_PARALLEL) || Number(process.env.PARALLEL) || 8,
  ...opt
} = {}) => {
<<<<<<< HEAD
  const connector = new Connector({
    pipelineId, debug, bucketName, ...opt,
  });
=======
  const connector = new Connector({ debug, bucketName, ...opt });
>>>>>>> 1acf66ab

  const putObject = (uow) => {
    if (!uow[putRequestField]) return _(Promise.resolve(uow));

    const p = connector.putObject(uow[putRequestField], uow)
      .then((putResponse) => ({ ...uow, [putResponseField]: putResponse }))
      .catch(rejectWithFault(uow));

    return _(uow.metrics?.w(p, 'save') || p); // wrap promise in a stream
  };

  return (s) => s
    .through(ratelimit(opt))
    .map(putObject)
    .parallel(parallel);
};

export const deleteObjectFromS3 = ({
  debug,
  id: pipelineId,
  bucketName = process.env.BUCKET_NAME,
  deleteRequestField = 'deleteRequest',
  deleteResponseField = 'deleteResponse',
  parallel = Number(process.env.S3_PARALLEL) || Number(process.env.PARALLEL) || 8,
  ...opt
} = {}) => {
<<<<<<< HEAD
  const connector = new Connector({
    pipelineId, debug, bucketName, ...opt,
  });
=======
  const connector = new Connector({ debug, bucketName, ...opt });
>>>>>>> 1acf66ab

  const deleteObject = (uow) => {
    if (!uow[deleteRequestField]) return _(Promise.resolve(uow));

    const p = connector.deleteObject(uow[deleteRequestField])
      .then((deleteResponse) => ({ ...uow, [deleteResponseField]: deleteResponse }))
      .catch(rejectWithFault(uow));

    return _(uow.metrics?.w(p, 'delete') || p); // wrap promise in a stream
  };

  return (s) => s
    .map(deleteObject)
    .parallel(parallel);
};<|MERGE_RESOLUTION|>--- conflicted
+++ resolved
@@ -15,13 +15,9 @@
   parallel = Number(process.env.S3_PARALLEL) || Number(process.env.PARALLEL) || 8,
   ...opt
 } = {}) => {
-<<<<<<< HEAD
   const connector = new Connector({
     pipelineId, debug, bucketName, ...opt,
   });
-=======
-  const connector = new Connector({ debug, bucketName, ...opt });
->>>>>>> 1acf66ab
 
   const putObject = (uow) => {
     if (!uow[putRequestField]) return _(Promise.resolve(uow));
@@ -48,13 +44,9 @@
   parallel = Number(process.env.S3_PARALLEL) || Number(process.env.PARALLEL) || 8,
   ...opt
 } = {}) => {
-<<<<<<< HEAD
   const connector = new Connector({
     pipelineId, debug, bucketName, ...opt,
   });
-=======
-  const connector = new Connector({ debug, bucketName, ...opt });
->>>>>>> 1acf66ab
 
   const deleteObject = (uow) => {
     if (!uow[deleteRequestField]) return _(Promise.resolve(uow));
