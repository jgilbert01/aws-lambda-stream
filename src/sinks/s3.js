import _ from 'highland';

import Connector from '../connectors/s3';

import { rejectWithFault } from '../utils/faults';
import { debug as d } from '../utils/print';
import { ratelimit } from '../utils/ratelimit';

export const putObjectToS3 = ({
  debug = d('s3'),
  id: pipelineId,
  bucketName = process.env.BUCKET_NAME,
  putRequestField = 'putRequest',
  putResponseField = 'putResponse',
  parallel = Number(process.env.S3_PARALLEL) || Number(process.env.PARALLEL) || 8,
  ...opt
} = {}) => {
<<<<<<< HEAD
  const connector = new Connector({ debug, bucketName, ...opt });
=======
  const connector = new Connector({ pipelineId, debug, bucketName });
>>>>>>> ce5073a7

  const putObject = (uow) => {
    if (!uow[putRequestField]) return _(Promise.resolve(uow));

    const p = connector.putObject(uow[putRequestField], uow)
      .then((putResponse) => ({ ...uow, [putResponseField]: putResponse }))
      .catch(rejectWithFault(uow));

    return _(uow.metrics?.w(p, 'save') || p); // wrap promise in a stream
  };

  return (s) => s
    .through(ratelimit(opt))
    .map(putObject)
    .parallel(parallel);
};

export const deleteObjectFromS3 = ({
  debug,
  id: pipelineId,
  bucketName = process.env.BUCKET_NAME,
  deleteRequestField = 'deleteRequest',
  deleteResponseField = 'deleteResponse',
  parallel = Number(process.env.S3_PARALLEL) || Number(process.env.PARALLEL) || 8,
  ...opt
} = {}) => {
<<<<<<< HEAD
  const connector = new Connector({ debug, bucketName, ...opt });
=======
  const connector = new Connector({ pipelineId, debug, bucketName });
>>>>>>> ce5073a7

  const deleteObject = (uow) => {
    if (!uow[deleteRequestField]) return _(Promise.resolve(uow));

    const p = connector.deleteObject(uow[deleteRequestField])
      .then((deleteResponse) => ({ ...uow, [deleteResponseField]: deleteResponse }))
      .catch(rejectWithFault(uow));

    return _(uow.metrics?.w(p, 'delete') || p); // wrap promise in a stream
  };

  return (s) => s
    .map(deleteObject)
    .parallel(parallel);
};<|MERGE_RESOLUTION|>--- conflicted
+++ resolved
@@ -15,11 +15,9 @@
   parallel = Number(process.env.S3_PARALLEL) || Number(process.env.PARALLEL) || 8,
   ...opt
 } = {}) => {
-<<<<<<< HEAD
-  const connector = new Connector({ debug, bucketName, ...opt });
-=======
-  const connector = new Connector({ pipelineId, debug, bucketName });
->>>>>>> ce5073a7
+  const connector = new Connector({
+    pipelineId, debug, bucketName, ...opt,
+  });
 
   const putObject = (uow) => {
     if (!uow[putRequestField]) return _(Promise.resolve(uow));
@@ -46,11 +44,9 @@
   parallel = Number(process.env.S3_PARALLEL) || Number(process.env.PARALLEL) || 8,
   ...opt
 } = {}) => {
-<<<<<<< HEAD
-  const connector = new Connector({ debug, bucketName, ...opt });
-=======
-  const connector = new Connector({ pipelineId, debug, bucketName });
->>>>>>> ce5073a7
+  const connector = new Connector({
+    pipelineId, debug, bucketName, ...opt,
+  });
 
   const deleteObject = (uow) => {
     if (!uow[deleteRequestField]) return _(Promise.resolve(uow));
