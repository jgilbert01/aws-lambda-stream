import _ from 'highland';

import Connector from '../connectors/sns';

import { rejectWithFault } from '../utils/faults';
import { debug as d } from '../utils/print';
import { ratelimit } from '../utils/ratelimit';

export const publishToSns = ({ // eslint-disable-line import/prefer-default-export
  id: pipelineId,
  debug = d('sns'),
  topicArn = process.env.TOPIC_ARN,
  messageField = 'message',
  parallel = Number(process.env.SNS_PARALLEL) || Number(process.env.PARALLEL) || 8,
  ...opt
} = {}) => {
<<<<<<< HEAD
  const connector = new Connector({ debug, topicArn, ...opt });
=======
  const connector = new Connector({ pipelineId, debug, topicArn });
>>>>>>> ce5073a7

  const publish = (uow) => {
    const p = connector.publish(uow[messageField])
      .then((publishResponse) => ({ ...uow, publishResponse }))
      .catch(rejectWithFault(uow));

    return _(p); // wrap promise in a stream
  };

  return (s) => s
    .through(ratelimit(opt))
    .map(publish)
    .parallel(parallel);
};<|MERGE_RESOLUTION|>--- conflicted
+++ resolved
@@ -14,11 +14,7 @@
   parallel = Number(process.env.SNS_PARALLEL) || Number(process.env.PARALLEL) || 8,
   ...opt
 } = {}) => {
-<<<<<<< HEAD
-  const connector = new Connector({ debug, topicArn, ...opt });
-=======
-  const connector = new Connector({ pipelineId, debug, topicArn });
->>>>>>> ce5073a7
+  const connector = new Connector({ pipelineId, debug, topicArn, ...opt });
 
   const publish = (uow) => {
     const p = connector.publish(uow[messageField])
