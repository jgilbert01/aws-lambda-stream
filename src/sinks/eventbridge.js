import _ from 'highland';

import Connector from '../connectors/eventbridge';

import { toBatchUow, unBatchUow, batchWithSize } from '../utils/batch';
import { rejectWithFault, FAULT_COMPRESSION_IGNORE } from '../utils/faults';
import { debug as d } from '../utils/print';
import { adornStandardTags } from '../utils/tags';
import { compress } from '../utils/compression';
import { ratelimit } from '../utils/ratelimit';

export const publishToEventBridge = ({ // eslint-disable-line import/prefer-default-export
  id: pipelineId,
  debug = d('eventbridge'),
  busName = process.env.BUS_NAME || 'undefined',
  source = process.env.BUS_SRC || 'custom', // could change this to internal vs external/ingress/egress
  eventField = 'event', // is often named emit
  publishRequestEntryField = 'publishRequestEntry',
  publishRequestField = 'publishRequest', // was inputParams
  maxPublishRequestSize = Number(process.env.PUBLISH_MAX_REQ_SIZE) || Number(process.env.MAX_REQ_SIZE) || 256 * 1024,
  batchSize = Number(process.env.PUBLISH_BATCH_SIZE) || Number(process.env.BATCH_SIZE) || 10,
  parallel = Number(process.env.PUBLISH_PARALLEL) || Number(process.env.PARALLEL) || 8,
  handleErrors = true,
  retryConfig,
  step = 'publish',
  ...opt
} = {}) => {
  const connector = new Connector({
    pipelineId, debug, retryConfig, ...opt,
  });

  const toPublishRequestEntry = (uow) => ({
    ...uow,
    [publishRequestEntryField]: uow[eventField] ? {
      EventBusName: busName,
      Source: source,
      DetailType: uow[eventField].type,
      Detail: JSON.stringify(uow[eventField],
        compress(uow[eventField].type !== 'fault' ? opt : { ...opt, compressionIgnore: FAULT_COMPRESSION_IGNORE })),
    } : undefined,
  });

  const toPublishRequest = (batchUow) => ({
    ...batchUow,
    [publishRequestField]: {
      Entries: batchUow.batch
        .filter((uow) => uow[publishRequestEntryField])
        .map((uow) => uow[publishRequestEntryField]),
    },
  });

  const putEvents = (batchUow) => {
    if (!batchUow[publishRequestField].Entries.length) {
      return _(Promise.resolve(batchUow));
    }
    const p = connector.putEvents(batchUow[publishRequestField], batchUow)
      .catch(rejectWithFault(batchUow, !handleErrors))
      .then((publishResponse) => ({ ...batchUow, publishResponse }));

<<<<<<< HEAD
    return _(batchUow.batch[0].metrics?.w(p, 'publish') || p); // wrap promise in a stream
=======
    return _(batchUow.batch[0].metrics?.w(p, step) || p); // wrap promise in a stream
>>>>>>> 7b0170ca
  };

  return (s) => s
    .map(adornStandardTags(eventField))

    .through(ratelimit(opt))

    .map(toPublishRequestEntry)
    .consume(batchWithSize({
      ...opt,
      batchSize,
      maxRequestSize: maxPublishRequestSize,
      requestEntryField: publishRequestEntryField,
      requestField: publishRequestField,
      debug,
    }))
    .map(toBatchUow)
    .map(toPublishRequest)

    .map(putEvents)
    .parallel(parallel)

    .flatMap(unBatchUow); // for cleaner logging and testing
};<|MERGE_RESOLUTION|>--- conflicted
+++ resolved
@@ -57,11 +57,7 @@
       .catch(rejectWithFault(batchUow, !handleErrors))
       .then((publishResponse) => ({ ...batchUow, publishResponse }));
 
-<<<<<<< HEAD
-    return _(batchUow.batch[0].metrics?.w(p, 'publish') || p); // wrap promise in a stream
-=======
     return _(batchUow.batch[0].metrics?.w(p, step) || p); // wrap promise in a stream
->>>>>>> 7b0170ca
   };
 
   return (s) => s
