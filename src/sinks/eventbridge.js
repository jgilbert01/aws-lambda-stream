--- conflicted
+++ resolved
@@ -24,13 +24,9 @@
   retryConfig,
   ...opt
 } = {}) => {
-<<<<<<< HEAD
   const connector = new Connector({
     pipelineId, debug, retryConfig, ...opt,
   });
-=======
-  const connector = new Connector({ debug, retryConfig, ...opt });
->>>>>>> 1acf66ab
 
   const toPublishRequestEntry = (uow) => ({
     ...uow,
