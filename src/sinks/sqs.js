import _ from 'highland';

import Connector from '../connectors/sqs';

import { toBatchUow, unBatchUow } from '../utils/batch';
import { ratelimit } from '../utils/ratelimit';
import { rejectWithFault } from '../utils/faults';
import { debug as d } from '../utils/print';

export const sendToSqs = ({ // eslint-disable-line import/prefer-default-export
  id: pipelineId,
  debug = d('sqs'),
  queueUrl = process.env.QUEUE_URL,
  messageField = 'message',
  batchSize = Number(process.env.SQS_BATCH_SIZE) || Number(process.env.BATCH_SIZE) || 10,
  parallel = Number(process.env.SQS_PARALLEL) || Number(process.env.PARALLEL) || 8,
  step = 'send',
  ...opt
} = {}) => {
  const connector = new Connector({
    pipelineId, debug, queueUrl, ...opt,
  });

  const toInputParams = (batchUow) => ({
    ...batchUow,
    inputParams: {
      Entries: batchUow.batch
        .filter((uow) => uow[messageField])
        .map((uow) => uow[messageField]),
    },
  });

  const sendMessageBatch = (batchUow) => {
    /* istanbul ignore next */
    if (!batchUow.inputParams.Entries.length) {
      return _(Promise.resolve(batchUow));
    }

    const p = connector.sendMessageBatch(batchUow.inputParams, batchUow)
      .then((sendMessageBatchResponse) => ({ ...batchUow, sendMessageBatchResponse }))
      .catch(rejectWithFault(batchUow));

<<<<<<< HEAD
    return _(batchUow.batch[0].metrics?.w(p, 'send') || p); // wrap promise in a stream
=======
    return _(batchUow.batch[0].metrics?.w(p, step) || p); // wrap promise in a stream
>>>>>>> 7b0170ca
  };

  return (s) => s
    .through(ratelimit(opt))

    .batch(batchSize)
    .map(toBatchUow)

    .map(toInputParams)
    .map(sendMessageBatch)
    .parallel(parallel)

    .flatMap(unBatchUow); // for cleaner logging and testing
};<|MERGE_RESOLUTION|>--- conflicted
+++ resolved
@@ -40,11 +40,7 @@
       .then((sendMessageBatchResponse) => ({ ...batchUow, sendMessageBatchResponse }))
       .catch(rejectWithFault(batchUow));
 
-<<<<<<< HEAD
-    return _(batchUow.batch[0].metrics?.w(p, 'send') || p); // wrap promise in a stream
-=======
     return _(batchUow.batch[0].metrics?.w(p, step) || p); // wrap promise in a stream
->>>>>>> 7b0170ca
   };
 
   return (s) => s
