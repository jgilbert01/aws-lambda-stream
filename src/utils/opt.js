--- conflicted
+++ resolved
@@ -8,14 +8,9 @@
   busName: process.env.BUS_NAME,
   publish: publishToEventBridge,
 
-<<<<<<< HEAD
-  metricsEnabled: process.env.ENABLE_METRICS === 'true',
-  xrayEnabled: process.env.XRAY_ENABLED === 'true' || process.env.AWS_XRAY_DAEMON_ADDRESS,
-  metrics,
-=======
   // TODO opt.metricsEnabled levels 'essential, detailed, etc'
   metrics: process.env.ENABLE_METRICS === 'true' ? metrics : undefined,
->>>>>>> f664db9f
+  xrayEnabled: process.env.XRAY_ENABLED === 'true' || process.env.AWS_XRAY_DAEMON_ADDRESS,
 
   maxRequestSize: Number(process.env.MAX_REQ_SIZE) || 1024 * 256, // 262,144
   compressionThreshold: Number(process.env.COMPRESSION_THRESHOLD) || 1024 * 10,
