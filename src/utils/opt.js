--- conflicted
+++ resolved
@@ -13,13 +13,8 @@
   busName: process.env.BUS_NAME,
   publish: publishToEventBridge,
 
-<<<<<<< HEAD
-  // TODO opt.metricsEnabled levels 'essential, detailed, etc'
-  metrics: process.env.ENABLE_METRICS === 'true' ? /* istanbul ignore next */ metrics : undefined,
   xrayEnabled: process.env.XRAY_ENABLED === 'true' || process.env.AWS_XRAY_DAEMON_ADDRESS,
 
-=======
->>>>>>> bbe557c1
   maxRequestSize: Number(process.env.MAX_REQ_SIZE) || 1024 * 256, // 262,144
   compressionThreshold: Number(process.env.COMPRESSION_THRESHOLD) || 1024 * 10,
 
