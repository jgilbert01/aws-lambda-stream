--- conflicted
+++ resolved
@@ -9,11 +9,8 @@
   publish: publishToEventBridge,
 
   metricsEnabled: process.env.ENABLE_METRICS === 'true',
-<<<<<<< HEAD
   xrayEnabled: process.env.XRAY_ENABLED === 'true' || process.env.AWS_XRAY_DAEMON_ADDRESS,
-=======
   metrics,
->>>>>>> 1acf66ab
 
   maxRequestSize: Number(process.env.MAX_REQ_SIZE) || 1024 * 256, // 262,144
   compressionThreshold: Number(process.env.COMPRESSION_THRESHOLD) || 1024 * 10,
