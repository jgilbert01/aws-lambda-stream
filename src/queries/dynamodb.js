--- conflicted
+++ resolved
@@ -15,10 +15,7 @@
   parallel = Number(process.env.GET_PARALLEL) || Number(process.env.PARALLEL) || 4,
   timeout = Number(process.env.DYNAMODB_TIMEOUT) || Number(process.env.TIMEOUT) || 1000,
   decrypt = async (data) => data,
-<<<<<<< HEAD
-=======
   step = 'get',
->>>>>>> 7b0170ca
   ...opt
 } = {}) => {
   const connector = new Connector({
@@ -52,11 +49,7 @@
       .then((batchGetResponse) => ({ ...uow, [batchGetResponseField]: batchGetResponse }))
       .catch(rejectWithFault(uow));
 
-<<<<<<< HEAD
-    return _(uow.metrics?.w(p, 'get') || p); // wrap promise in a stream
-=======
     return _(uow.metrics?.w(p, step) || p); // wrap promise in a stream
->>>>>>> 7b0170ca
   };
 
   return (s) => s
@@ -73,10 +66,7 @@
   parallel = Number(process.env.QUERY_PARALLEL) || Number(process.env.PARALLEL) || 4,
   timeout = Number(process.env.DYNAMODB_TIMEOUT) || Number(process.env.TIMEOUT) || 1000,
   decrypt = async (data) => data,
-<<<<<<< HEAD
-=======
   step = 'query',
->>>>>>> 7b0170ca
   ...opt
 } = {}) => {
   const connector = new Connector({
@@ -101,11 +91,7 @@
       .then((queryResponse) => ({ ...uow, [queryResponseField]: queryResponse }))
       .catch(rejectWithFault(uow));
 
-<<<<<<< HEAD
-    return _(uow.metrics?.w(p, 'query') || p); // wrap promise in a stream
-=======
     return _(uow.metrics?.w(p, step) || p); // wrap promise in a stream
->>>>>>> 7b0170ca
   };
 
   return (s) => s
@@ -172,10 +158,7 @@
   parallel = Number(process.env.SCAN_PARALLEL) || Number(process.env.PARALLEL) || 4,
   timeout = Number(process.env.DYNAMODB_TIMEOUT) || Number(process.env.TIMEOUT) || 1000,
   decrypt = async (data) => data,
-<<<<<<< HEAD
-=======
   step = 'scan',
->>>>>>> 7b0170ca
   ...opt
 } = {}) => {
   const connector = new Connector({
@@ -195,11 +178,7 @@
       };
 
       const p = connector.scan(params, uow);
-<<<<<<< HEAD
-      (uow.metrics?.w(p, 'scan') || p)
-=======
       (uow.metrics?.w(p, step) || p)
->>>>>>> 7b0170ca
         .then(async ({ LastEvaluatedKey, Items, ...rest }) => ({ LastEvaluatedKey, Items: await Promise.all(Items.map(decrypt)), ...rest }))
         .then((data) => {
           const { LastEvaluatedKey, Items, ...rest } = data;
@@ -251,10 +230,7 @@
   parallel = Number(process.env.SCAN_PARALLEL) || Number(process.env.PARALLEL) || 4,
   timeout = Number(process.env.DYNAMODB_TIMEOUT) || Number(process.env.TIMEOUT) || 1000,
   decrypt = async (data) => data,
-<<<<<<< HEAD
-=======
   step = 'query',
->>>>>>> 7b0170ca
   ...opt
 } = {}) => {
   const connector = new Connector({
@@ -274,11 +250,7 @@
       };
 
       const p = connector.queryPage(params, uow);
-<<<<<<< HEAD
-      (uow.metrics?.w(p, 'query') || p)
-=======
       (uow.metrics?.w(p, step) || p)
->>>>>>> 7b0170ca
         .then(async ({ LastEvaluatedKey, Items, ...rest }) => ({ LastEvaluatedKey, Items: await Promise.all(Items.map(decrypt)), ...rest }))
         .then((data) => {
           const { LastEvaluatedKey, Items, ...rest } = data;
