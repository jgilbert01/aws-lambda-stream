--- conflicted
+++ resolved
@@ -30,11 +30,9 @@
   parallel = Number(process.env.S3_PARALLEL) || Number(process.env.PARALLEL) || 8,
   ...opt
 } = {}) => {
-<<<<<<< HEAD
-  const connector = new Connector({ debug, bucketName, ...opt });
-=======
-  const connector = new Connector({ pipelineId, debug, bucketName });
->>>>>>> ce5073a7
+  const connector = new Connector({
+    pipelineId, debug, bucketName, ...opt,
+  });
 
   const getObject = (uow) => {
     if (!uow[getRequestField]) return _(Promise.resolve(uow));
@@ -61,11 +59,9 @@
   splitFilter = () => true,
   ...opt
 } = {}) => {
-<<<<<<< HEAD
-  const connector = new Connector({ debug, bucketName, ...opt });
-=======
-  const connector = new Connector({ pipelineId, debug, bucketName });
->>>>>>> ce5073a7
+  const connector = new Connector({
+    pipelineId, debug, bucketName, ...opt,
+  });
 
   const getObject = (uow) => {
     if (!uow[getRequestField]) return _(Promise.resolve(uow));
@@ -110,11 +106,9 @@
   parallel = Number(process.env.S3_PARALLEL) || Number(process.env.PARALLEL) || 8,
   ...opt
 } = {}) => {
-<<<<<<< HEAD
-  const connector = new Connector({ debug, bucketName, ...opt });
-=======
-  const connector = new Connector({ pipelineId, debug, bucketName });
->>>>>>> ce5073a7
+  const connector = new Connector({
+    pipelineId, debug, bucketName, ...opt,
+  });
 
   const listObjects = (uow) => {
     /* istanbul ignore if */
@@ -140,11 +134,9 @@
   parallel = Number(process.env.S3_PARALLEL) || Number(process.env.PARALLEL) || 8,
   ...opt
 } = {}) => {
-<<<<<<< HEAD
-  const connector = new Connector({ debug, bucketName, ...opt });
-=======
-  const connector = new Connector({ pipelineId, debug, bucketName });
->>>>>>> ce5073a7
+  const connector = new Connector({
+    pipelineId, debug, bucketName, ...opt,
+  });
 
   const listObjects = (uow) => {
     let { ContinuationToken } = uow[listRequestField];
