--- conflicted
+++ resolved
@@ -28,10 +28,7 @@
   getRequestField = 'getRequest',
   getResponseField = 'getResponse',
   parallel = Number(process.env.S3_PARALLEL) || Number(process.env.PARALLEL) || 8,
-<<<<<<< HEAD
-=======
   step = 'get',
->>>>>>> 7b0170ca
   ...opt
 } = {}) => {
   const connector = new Connector({
@@ -45,11 +42,7 @@
       .then((getResponse) => ({ ...uow, [getResponseField]: getResponse })) // TODO decompress
       .catch(rejectWithFault(uow));
 
-<<<<<<< HEAD
-    return _(uow.metrics?.w(p, 'get') || p); // wrap promise in a stream
-=======
     return _(uow.metrics?.w(p, step) || p); // wrap promise in a stream
->>>>>>> 7b0170ca
   };
 
   return (s) => s
@@ -65,10 +58,7 @@
   getResponseField = 'getResponse',
   delimiter = '\n',
   splitFilter = () => true,
-<<<<<<< HEAD
-=======
   step = 'get',
->>>>>>> 7b0170ca
   ...opt
 } = {}) => {
   const connector = new Connector({
@@ -79,11 +69,7 @@
     if (!uow[getRequestField]) return _(Promise.resolve(uow));
 
     const p = connector.getObjectStream(uow[getRequestField], uow);
-<<<<<<< HEAD
-    return _(uow.metrics?.w(p, 'get') || p) // wrap promise in a stream
-=======
     return _(uow.metrics?.w(p, step) || p) // wrap promise in a stream
->>>>>>> 7b0170ca
       .flatMap((readable) => _(readable)) // wrap stream in a stream
       .splitBy(delimiter)
       .filter(splitFilter)
@@ -120,10 +106,7 @@
   listRequestField = 'listRequest',
   listResponseField = 'listResponse',
   parallel = Number(process.env.S3_PARALLEL) || Number(process.env.PARALLEL) || 8,
-<<<<<<< HEAD
-=======
   step = 'list',
->>>>>>> 7b0170ca
   ...opt
 } = {}) => {
   const connector = new Connector({
@@ -138,11 +121,7 @@
       .then((listResponse) => ({ ...uow, [listResponseField]: listResponse }))
       .catch(rejectWithFault(uow));
 
-<<<<<<< HEAD
-    return _(uow.metrics?.w(p, 'list') || p); // wrap promise in a stream
-=======
     return _(uow.metrics?.w(p, step) || p); // wrap promise in a stream
->>>>>>> 7b0170ca
   };
 
   return (s) => s
@@ -156,10 +135,7 @@
   bucketName = process.env.BUCKET_NAME,
   listRequestField = 'listRequest',
   parallel = Number(process.env.S3_PARALLEL) || Number(process.env.PARALLEL) || 8,
-<<<<<<< HEAD
-=======
   step = 'list',
->>>>>>> 7b0170ca
   ...opt
 } = {}) => {
   const connector = new Connector({
@@ -176,11 +152,7 @@
       };
 
       const p = connector.listObjects(params, uow);
-<<<<<<< HEAD
-      (uow.metrics?.w(p, 'list') || p)
-=======
       (uow.metrics?.w(p, step) || p)
->>>>>>> 7b0170ca
         .then((data) => {
           const { Contents, ...rest } = data;
 
