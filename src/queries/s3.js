--- conflicted
+++ resolved
@@ -30,13 +30,9 @@
   parallel = Number(process.env.S3_PARALLEL) || Number(process.env.PARALLEL) || 8,
   ...opt
 } = {}) => {
-<<<<<<< HEAD
   const connector = new Connector({
     pipelineId, debug, bucketName, ...opt,
   });
-=======
-  const connector = new Connector({ debug, bucketName, ...opt });
->>>>>>> 1acf66ab
 
   const getObject = (uow) => {
     if (!uow[getRequestField]) return _(Promise.resolve(uow));
@@ -63,13 +59,9 @@
   splitFilter = () => true,
   ...opt
 } = {}) => {
-<<<<<<< HEAD
   const connector = new Connector({
     pipelineId, debug, bucketName, ...opt,
   });
-=======
-  const connector = new Connector({ debug, bucketName, ...opt });
->>>>>>> 1acf66ab
 
   const getObject = (uow) => {
     if (!uow[getRequestField]) return _(Promise.resolve(uow));
@@ -114,13 +106,9 @@
   parallel = Number(process.env.S3_PARALLEL) || Number(process.env.PARALLEL) || 8,
   ...opt
 } = {}) => {
-<<<<<<< HEAD
   const connector = new Connector({
     pipelineId, debug, bucketName, ...opt,
   });
-=======
-  const connector = new Connector({ debug, bucketName, ...opt });
->>>>>>> 1acf66ab
 
   const listObjects = (uow) => {
     /* istanbul ignore if */
@@ -146,13 +134,9 @@
   parallel = Number(process.env.S3_PARALLEL) || Number(process.env.PARALLEL) || 8,
   ...opt
 } = {}) => {
-<<<<<<< HEAD
   const connector = new Connector({
     pipelineId, debug, bucketName, ...opt,
   });
-=======
-  const connector = new Connector({ debug, bucketName, ...opt });
->>>>>>> 1acf66ab
 
   const listObjects = (uow) => {
     let { ContinuationToken } = uow[listRequestField];
