--- conflicted
+++ resolved
@@ -19,13 +19,9 @@
   }) {
     this.debug = /* istanbul ignore next */ (msg) => debug('%j', msg);
     this.secretId = secretId;
-<<<<<<< HEAD
 
-    this.sm = Connector.getClient(pipelineId, debug, timeout);
-    if (xrayEnabled) this.sm = require('../utils/xray').captureSdkClientTraces(this.sm);
-=======
     this.client = Connector.getClient(pipelineId, debug, timeout);
->>>>>>> f664db9f
+    if (xrayEnabled) this.client = require('../utils/xray').captureSdkClientTraces(this.client);
   }
 
   static clients = {};
