--- conflicted
+++ resolved
@@ -12,17 +12,9 @@
     xrayEnabled = false,
   }) {
     this.debug = (msg) => debug('%j', msg);
-<<<<<<< HEAD
-    this.cw = new CloudWatchClient({
-      requestHandler: new NodeHttpHandler({
-        requestTimeout: timeout,
-        connectionTimeout: timeout,
-      }),
-      logger: defaultDebugLogger(debug),
-    });
+    
+    this.cw = Connector.getClient(pipelineId, debug, timeout);
     if (xrayEnabled) this.cw = require('../utils/xray').captureSdkClientTraces(this.cw);
-=======
-    this.cw = Connector.getClient(pipelineId, debug, timeout);
   }
 
   static clients = {};
@@ -38,7 +30,6 @@
       });
     }
     return this.clients[pipelineId];
->>>>>>> ce5073a7
   }
 
   put({ Namespace, MetricData }) {
