--- conflicted
+++ resolved
@@ -36,10 +36,6 @@
     };
 
     const command = new PutMetricDataCommand(params);
-<<<<<<< HEAD
-
-=======
->>>>>>> 7b0170ca
     return Promise.resolve(this.client.send(command))
       .tap(this.debug)
       .tapCatch(this.debug);
