/* eslint import/no-extraneous-dependencies: ["error", {"devDependencies": true}] */
import { DynamoDBClient } from '@aws-sdk/client-dynamodb';
import {
  BatchGetCommand,
  DynamoDBDocumentClient,
  PutCommand,
  QueryCommand,
  ScanCommand,
  UpdateCommand,
} from '@aws-sdk/lib-dynamodb';
import Promise from 'bluebird';
import _ from 'highland';
import { NodeHttpHandler } from '@smithy/node-http-handler';
import { ConfiguredRetryStrategy } from '@smithy/util-retry';
import {
  defaultRetryConfig, wait, getDelay, assertMaxRetries, defaultBackoffDelay,
} from '../utils/retry';
import { defaultDebugLogger } from '../utils/log';

class Connector {
  constructor({
    debug,
    tableName,
    convertEmptyValues,
    pipelineId,
    removeUndefinedValues = true,
    timeout = Number(process.env.DYNAMODB_TIMEOUT) || Number(process.env.TIMEOUT) || 1000,
    retryConfig = defaultRetryConfig,
<<<<<<< HEAD
    xrayEnabled = false,
=======
>>>>>>> f664db9f
    ...opt
  }) {
    this.debug = (msg) => debug('%j', msg);
    this.tableName = tableName || /* istanbul ignore next */ 'undefined';
<<<<<<< HEAD
    this.retryConfig = retryConfig;
    this.opt = opt;

    this.client = Connector.getClient(pipelineId, debug, convertEmptyValues, removeUndefinedValues, timeout);
    if (xrayEnabled) this.client = require('../utils/xray').captureSdkClientTraces(this.client, true);
=======
    this.client = Connector.getClient(pipelineId, debug, convertEmptyValues, removeUndefinedValues, timeout);
    this.retryConfig = retryConfig;
    this.opt = opt;
>>>>>>> f664db9f
  }

  static clients = {};

  static getClient(pipelineId, debug, convertEmptyValues, removeUndefinedValues, timeout) {
    if (!this.clients[pipelineId]) {
      const dynamoClient = new DynamoDBClient({
        requestHandler: new NodeHttpHandler({
          requestTimeout: timeout,
          connectionTimeout: timeout,
        }),
        retryStrategy: new ConfiguredRetryStrategy(11, defaultBackoffDelay),
        logger: defaultDebugLogger(debug),
      });
      this.clients[pipelineId] = DynamoDBDocumentClient.from(dynamoClient, {
        marshallOptions: {
          convertEmptyValues,
          removeUndefinedValues,
        },
      });
    }
    return this.clients[pipelineId];
  }

  update(inputParams, ctx) {
    const params = {
      TableName: this.tableName,
      ...inputParams,
    };

    return this._executeCommand(new UpdateCommand(params), ctx)
      .catch((err) => {
        /* istanbul ignore else */
        if (err.name === 'ConditionalCheckFailedException') {
          return {};
        }
        /* istanbul ignore next */
        return Promise.reject(err);
      });
  }

  put(inputParams, ctx) {
    const params = {
      TableName: this.tableName,
      ...inputParams,
    };

    return this._executeCommand(new PutCommand(params), ctx);
  }

  batchGet(inputParams, ctx) {
    const params = {
      ...inputParams,
    };

    return this._batchGet(params, [], ctx);
  }

  query(inputParams, ctx) {
    return this.queryAll(inputParams, ctx);
  }

  queryAll(inputParams, ctx) {
    const params = {
      TableName: this.tableName,
      ...inputParams,
    };

    let cursor;
    let itemsCount = 0;

    return _((push, next) => {
      params.ExclusiveStartKey = cursor;
      return this._executeCommand(new QueryCommand(params), ctx)
        .then((data) => {
          itemsCount += data.Items.length;

          if (data.LastEvaluatedKey && (!params.Limit || (params.Limit && itemsCount < params.Limit))) {
            cursor = data.LastEvaluatedKey;
          } else {
            cursor = undefined;
          }

          data.Items.forEach((obj) => {
            push(null, obj);
          });
        })
        .catch(/* istanbul ignore next */(err) => {
          push(err, null);
        })
        .finally(() => {
          if (cursor) {
            next();
          } else {
            push(null, _.nil);
          }
        });
    })
      .collect()
      .toPromise(Promise);
  }

  queryPage(inputParams, ctx) {
    const params = {
      TableName: this.tableName,
      ...inputParams,
    };

    return this._executeCommand(new QueryCommand(params), ctx);
  }

  scan(inputParams, ctx) {
    const params = {
      TableName: this.tableName,
      ...inputParams,
    };

    return this._executeCommand(new ScanCommand(params), ctx);
  }

  _batchGet(params, attempts, ctx) {
    assertMaxRetries(attempts, this.retryConfig.maxRetries);

    return wait(getDelay(this.retryConfig.retryWait, attempts.length))
      .then(() => this._executeCommand(new BatchGetCommand(params), ctx)
        .then((resp) => {
          const response = {
            Responses: {},
            ...resp,
          };
          if (Object.keys(response.UnprocessedKeys || /* istanbul ignore next */ {}).length > 0) {
            return this._batchGet(unprocessed(params, response), [...attempts, response], ctx);
          } else {
            return accumlate(attempts, response);
          }
        }));
  }

  _executeCommand(command, ctx) {
    this.opt.metrics?.capture(this.client, command, 'dynamodb', this.opt, ctx);
    return Promise.resolve(this.client.send(command))
      .tap(this.debug)
      .tapCatch(this.debug);
  }
}

export default Connector;

const unprocessed = (params, resp) => ({
  ...params,
  RequestItems: resp.UnprocessedKeys,
});

const accumlate = (attempts, resp) => attempts.reduceRight((a, c) => ({
  ...a,
  Responses: Object.keys(a.Responses).reduce((a2, c2) => ({
    ...a2,
    [c2]: [...(a2[c2] || []), ...a.Responses[c2]],
  }), { ...c.Responses }),
  attempts: [...attempts, resp],
}), resp);<|MERGE_RESOLUTION|>--- conflicted
+++ resolved
@@ -26,25 +26,16 @@
     removeUndefinedValues = true,
     timeout = Number(process.env.DYNAMODB_TIMEOUT) || Number(process.env.TIMEOUT) || 1000,
     retryConfig = defaultRetryConfig,
-<<<<<<< HEAD
     xrayEnabled = false,
-=======
->>>>>>> f664db9f
     ...opt
   }) {
     this.debug = (msg) => debug('%j', msg);
     this.tableName = tableName || /* istanbul ignore next */ 'undefined';
-<<<<<<< HEAD
     this.retryConfig = retryConfig;
     this.opt = opt;
 
     this.client = Connector.getClient(pipelineId, debug, convertEmptyValues, removeUndefinedValues, timeout);
     if (xrayEnabled) this.client = require('../utils/xray').captureSdkClientTraces(this.client, true);
-=======
-    this.client = Connector.getClient(pipelineId, debug, convertEmptyValues, removeUndefinedValues, timeout);
-    this.retryConfig = retryConfig;
-    this.opt = opt;
->>>>>>> f664db9f
   }
 
   static clients = {};
