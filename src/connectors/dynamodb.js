--- conflicted
+++ resolved
@@ -26,15 +26,16 @@
     removeUndefinedValues = true,
     timeout = Number(process.env.DYNAMODB_TIMEOUT) || Number(process.env.TIMEOUT) || 1000,
     retryConfig = defaultRetryConfig,
-<<<<<<< HEAD
     xrayEnabled = false,
+    ...opt
   }) {
     this.debug = (msg) => debug('%j', msg);
     this.tableName = tableName || /* istanbul ignore next */ 'undefined';
     this.retryConfig = retryConfig;
+    this.opt = opt;
 
-    this.db = Connector.getClient(pipelineId, debug, convertEmptyValues, removeUndefinedValues, timeout);
-    if (xrayEnabled) this.db = require('../utils/xray').captureSdkClientTraces(this.db, true);
+    this.client = Connector.getClient(pipelineId, debug, convertEmptyValues, removeUndefinedValues, timeout);
+    if (xrayEnabled) this.client = require('../utils/xray').captureSdkClientTraces(this.client, true);
   }
 
   static clients = {};
@@ -57,28 +58,6 @@
       });
     }
     return this.clients[pipelineId];
-=======
-    ...opt
-  }) {
-    this.debug = (msg) => debug('%j', msg);
-    this.tableName = tableName || /* istanbul ignore next */ 'undefined';
-    const dynamoClient = new DynamoDBClient({
-      requestHandler: new NodeHttpHandler({
-        requestTimeout: timeout,
-        connectionTimeout: timeout,
-      }),
-      retryStrategy: new ConfiguredRetryStrategy(11, defaultBackoffDelay),
-      logger: defaultDebugLogger(debug),
-    });
-    this.client = DynamoDBDocumentClient.from(dynamoClient, {
-      marshallOptions: {
-        convertEmptyValues,
-        removeUndefinedValues,
-      },
-    });
-    this.retryConfig = retryConfig;
-    this.opt = opt;
->>>>>>> 1acf66ab
   }
 
   update(inputParams) {
