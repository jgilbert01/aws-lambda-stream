/* eslint import/no-extraneous-dependencies: ["error", {"devDependencies": true}] */
import Promise from 'bluebird';
import { SQSClient, SendMessageBatchCommand } from '@aws-sdk/client-sqs';
import { NodeHttpHandler } from '@smithy/node-http-handler';
import { ConfiguredRetryStrategy } from '@smithy/util-retry';

import {
  defaultRetryConfig, wait, getDelay, assertMaxRetries, defaultBackoffDelay,
} from '../utils/retry';
import { defaultDebugLogger } from '../utils/log';

class Connector {
  constructor({
    debug,
    pipelineId,
    queueUrl = process.env.QUEUE_URL,
    timeout = Number(process.env.SQS_TIMEOUT) || Number(process.env.TIMEOUT) || 1000,
    retryConfig = defaultRetryConfig,
    ...opt
  }) {
    this.debug = (msg) => debug('%j', msg);
    this.queueUrl = queueUrl || 'undefined';
<<<<<<< HEAD
    this.client = new SQSClient({
      requestHandler: new NodeHttpHandler({
        requestTimeout: timeout,
        connectionTimeout: timeout,
      }),
      retryStrategy: new ConfiguredRetryStrategy(11, defaultBackoffDelay),
      logger: defaultDebugLogger(debug),
    });
=======
    this.queue = Connector.getClient(pipelineId, debug, timeout);
>>>>>>> ce5073a7
    this.retryConfig = retryConfig;
    this.opt = opt;
  }

<<<<<<< HEAD
  sendMessageBatch(inputParams, ctx) {
=======
  static clients = {};

  static getClient(pipelineId, debug, timeout) {
    if (!this.clients[pipelineId]) {
      this.clients[pipelineId] = new SQSClient({
        requestHandler: new NodeHttpHandler({
          requestTimeout: timeout,
          connectionTimeout: timeout,
        }),
        retryStrategy: new ConfiguredRetryStrategy(11, defaultBackoffDelay),
        logger: defaultDebugLogger(debug),
      });
    }
    return this.clients[pipelineId];
  }

  sendMessageBatch(inputParams) {
>>>>>>> ce5073a7
    const params = {
      QueueUrl: this.queueUrl,
      ...inputParams,
    };

    return this._sendMessageBatch(params, []);
  }

  _sendMessageBatch(params, attempts, ctx) {
    assertMaxRetries(attempts, this.retryConfig.maxRetries);

    return wait(getDelay(this.retryConfig.retryWait, attempts.length))
      .then(() => this._sendCommand(new SendMessageBatchCommand(params), ctx)
        .tap(this.debug)
        .tapCatch(this.debug)
        .then((resp) => {
          if (resp.Failed?.length > 0) {
            return this._sendMessageBatch(unprocessed(params, resp), [...attempts, resp]);
          } else {
            return accumlate(attempts, resp);
          }
        }));
  }

  _sendCommand(command, ctx) {
    this.opt.metrics?.capture(this.client, command, 'sqs', this.opt, ctx);
    return Promise.resolve(this.client.send(command))
      .tap(this.debug)
      .tapCatch(this.debug);
  }
}

export default Connector;

const unprocessed = (params, resp) => ({
  ...params,
  Entries: resp.Failed.map((m) => params.Entries.find((e) => m.Id === e.Id)),
});

const accumlate = (attempts, resp) => attempts.reduceRight((a, c) => ({
  ...a,
  Successful: [
    ...c.Successful,
    ...a.Successful,
  ],
  attempts: [...attempts, resp],
}), resp);<|MERGE_RESOLUTION|>--- conflicted
+++ resolved
@@ -20,25 +20,11 @@
   }) {
     this.debug = (msg) => debug('%j', msg);
     this.queueUrl = queueUrl || 'undefined';
-<<<<<<< HEAD
-    this.client = new SQSClient({
-      requestHandler: new NodeHttpHandler({
-        requestTimeout: timeout,
-        connectionTimeout: timeout,
-      }),
-      retryStrategy: new ConfiguredRetryStrategy(11, defaultBackoffDelay),
-      logger: defaultDebugLogger(debug),
-    });
-=======
-    this.queue = Connector.getClient(pipelineId, debug, timeout);
->>>>>>> ce5073a7
+    this.client = Connector.getClient(pipelineId, debug, timeout);
     this.retryConfig = retryConfig;
     this.opt = opt;
   }
 
-<<<<<<< HEAD
-  sendMessageBatch(inputParams, ctx) {
-=======
   static clients = {};
 
   static getClient(pipelineId, debug, timeout) {
@@ -55,14 +41,13 @@
     return this.clients[pipelineId];
   }
 
-  sendMessageBatch(inputParams) {
->>>>>>> ce5073a7
+  sendMessageBatch(inputParams, ctx) {
     const params = {
       QueueUrl: this.queueUrl,
       ...inputParams,
     };
 
-    return this._sendMessageBatch(params, []);
+    return this._sendMessageBatch(params, [], ctx);
   }
 
   _sendMessageBatch(params, attempts, ctx) {
