/* eslint import/no-extraneous-dependencies: ["error", {"devDependencies": true}] */
import Promise from 'bluebird';
import { SQSClient, SendMessageBatchCommand } from '@aws-sdk/client-sqs';
import { NodeHttpHandler } from '@smithy/node-http-handler';
import { ConfiguredRetryStrategy } from '@smithy/util-retry';

import {
  defaultRetryConfig, wait, getDelay, assertMaxRetries, defaultBackoffDelay,
} from '../utils/retry';
import { defaultDebugLogger } from '../utils/log';

class Connector {
  constructor({
    debug,
    pipelineId,
    queueUrl = process.env.QUEUE_URL,
    timeout = Number(process.env.SQS_TIMEOUT) || Number(process.env.TIMEOUT) || 1000,
    retryConfig = defaultRetryConfig,
<<<<<<< HEAD
    xrayEnabled = false,
=======
>>>>>>> f664db9f
    ...opt
  }) {
    this.debug = (msg) => debug('%j', msg);
    this.queueUrl = queueUrl || 'undefined';
<<<<<<< HEAD
    this.retryConfig = retryConfig;
    this.opt = opt;

    this.client = Connector.getClient(pipelineId, debug, timeout);
    if (xrayEnabled) this.client = require('../utils/xray').captureSdkClientTraces(this.client);
=======
    this.client = Connector.getClient(pipelineId, debug, timeout);
    this.retryConfig = retryConfig;
    this.opt = opt;
>>>>>>> f664db9f
  }

  static clients = {};

  static getClient(pipelineId, debug, timeout) {
    if (!this.clients[pipelineId]) {
      this.clients[pipelineId] = new SQSClient({
        requestHandler: new NodeHttpHandler({
          requestTimeout: timeout,
          connectionTimeout: timeout,
        }),
        retryStrategy: new ConfiguredRetryStrategy(11, defaultBackoffDelay),
        logger: defaultDebugLogger(debug),
      });
    }
    return this.clients[pipelineId];
  }

  sendMessageBatch(inputParams, ctx) {
    const params = {
      QueueUrl: this.queueUrl,
      ...inputParams,
    };

    return this._sendMessageBatch(params, [], ctx);
  }

  _sendMessageBatch(params, attempts, ctx) {
    assertMaxRetries(attempts, this.retryConfig.maxRetries);

    return wait(getDelay(this.retryConfig.retryWait, attempts.length))
      .then(() => this._sendCommand(new SendMessageBatchCommand(params), ctx)
        .tap(this.debug)
        .tapCatch(this.debug)
        .then((resp) => {
          if (resp.Failed?.length > 0) {
            return this._sendMessageBatch(unprocessed(params, resp), [...attempts, resp]);
          } else {
            return accumlate(attempts, resp);
          }
        }));
  }

  _sendCommand(command, ctx) {
    this.opt.metrics?.capture(this.client, command, 'sqs', this.opt, ctx);
    return Promise.resolve(this.client.send(command))
      .tap(this.debug)
      .tapCatch(this.debug);
  }
}

export default Connector;

const unprocessed = (params, resp) => ({
  ...params,
  Entries: resp.Failed.map((m) => params.Entries.find((e) => m.Id === e.Id)),
});

const accumlate = (attempts, resp) => attempts.reduceRight((a, c) => ({
  ...a,
  Successful: [
    ...c.Successful,
    ...a.Successful,
  ],
  attempts: [...attempts, resp],
}), resp);<|MERGE_RESOLUTION|>--- conflicted
+++ resolved
@@ -16,25 +16,16 @@
     queueUrl = process.env.QUEUE_URL,
     timeout = Number(process.env.SQS_TIMEOUT) || Number(process.env.TIMEOUT) || 1000,
     retryConfig = defaultRetryConfig,
-<<<<<<< HEAD
     xrayEnabled = false,
-=======
->>>>>>> f664db9f
     ...opt
   }) {
     this.debug = (msg) => debug('%j', msg);
     this.queueUrl = queueUrl || 'undefined';
-<<<<<<< HEAD
     this.retryConfig = retryConfig;
     this.opt = opt;
 
     this.client = Connector.getClient(pipelineId, debug, timeout);
     if (xrayEnabled) this.client = require('../utils/xray').captureSdkClientTraces(this.client);
-=======
-    this.client = Connector.getClient(pipelineId, debug, timeout);
-    this.retryConfig = retryConfig;
-    this.opt = opt;
->>>>>>> f664db9f
   }
 
   static clients = {};
