--- conflicted
+++ resolved
@@ -18,17 +18,8 @@
   }) {
     this.debug = (msg) => debug('%j', msg);
     this.bucketName = bucketName || 'undefined';
-<<<<<<< HEAD
-    this.bucket = new S3Client({
-      requestHandler: new NodeHttpHandler({
-        requestTimeout: timeout,
-        connectionTimeout: timeout,
-      }),
-      logger: defaultDebugLogger(debug),
-    });
+    this.client = Connector.getClient(pipelineId, debug, timeout);
     this.opt = opt;
-=======
-    this.bucket = Connector.getClient(pipelineId, debug, timeout);
   }
 
   static clients = {};
@@ -44,7 +35,6 @@
       });
     }
     return this.clients[pipelineId];
->>>>>>> ce5073a7
   }
 
   putObject(inputParams, ctx) {
@@ -96,7 +86,7 @@
 
   _sendCommand(command, ctx) {
     this.opt.metrics?.capture(this.client, command, 's3', this.opt, ctx);
-    return Promise.resolve(this.bucket.send(command))
+    return Promise.resolve(this.client.send(command))
       .tap(this.debug)
       .tapCatch(this.debug);
   }
