--- conflicted
+++ resolved
@@ -20,18 +20,7 @@
   }) {
     this.debug = (msg) => debug('%j', msg);
     this.streamName = streamName || 'undefined';
-<<<<<<< HEAD
-    this.client = new KinesisClient({
-      requestHandler: new NodeHttpHandler({
-        requestTimeout: timeout,
-        connectionTimeout: timeout,
-      }),
-      retryStrategy: new ConfiguredRetryStrategy(11, defaultBackoffDelay),
-      logger: defaultDebugLogger(debug),
-    });
-=======
-    this.stream = Connector.getClient(pipelineId, debug, timeout);
->>>>>>> ce5073a7
+    this.client = Connector.getClient(pipelineId, debug, timeout);
     this.retryConfig = retryConfig;
     this.opt = opt;
   }
