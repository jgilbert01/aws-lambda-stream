/* eslint import/no-extraneous-dependencies: ["error", {"devDependencies": true}] */
import { KinesisClient, PutRecordsCommand } from '@aws-sdk/client-kinesis';
import { NodeHttpHandler } from '@smithy/node-http-handler';
import { ConfiguredRetryStrategy } from '@smithy/util-retry';
import Promise from 'bluebird';

import {
  defaultRetryConfig, wait, getDelay, assertMaxRetries, defaultBackoffDelay,
} from '../utils/retry';
import { defaultDebugLogger } from '../utils/log';

class Connector {
  constructor({
    debug,
    pipelineId,
    streamName = process.env.STREAM_NAME,
    timeout = Number(process.env.KINESIS_TIMEOUT) || Number(process.env.TIMEOUT) || 1000,
    retryConfig = defaultRetryConfig,
<<<<<<< HEAD
    xrayEnabled = false,
  }) {
    this.debug = (msg) => debug('%j', msg);
    this.streamName = streamName || 'undefined';
    this.retryConfig = retryConfig;

    this.stream = Connector.getClient(pipelineId, debug, timeout);
    if (xrayEnabled) this.stream = require('../utils/xray').captureSdkClientTraces(this.stream);
  }

  static clients = {};

  static getClient(pipelineId, debug, timeout) {
    if (!this.clients[pipelineId]) {
      this.clients[pipelineId] = new KinesisClient({
        requestHandler: new NodeHttpHandler({
          requestTimeout: timeout,
          connectionTimeout: timeout,
        }),
        retryStrategy: new ConfiguredRetryStrategy(11, defaultBackoffDelay),
        logger: defaultDebugLogger(debug),
      });
    }
    return this.clients[pipelineId];
=======
    ...opt
  }) {
    this.debug = (msg) => debug('%j', msg);
    this.streamName = streamName || 'undefined';
    this.client = new KinesisClient({
      requestHandler: new NodeHttpHandler({
        requestTimeout: timeout,
        connectionTimeout: timeout,
      }),
      retryStrategy: new ConfiguredRetryStrategy(11, defaultBackoffDelay),
      logger: defaultDebugLogger(debug),
    });
    this.retryConfig = retryConfig;
    this.opt = opt;
>>>>>>> 1acf66ab
  }

  putRecords(inputParams) {
    const params = {
      StreamName: this.streamName,
      ...inputParams,
    };

    return this._putRecords(params, []);
  }

  _putRecords(params, attempts) {
    assertMaxRetries(attempts, this.retryConfig.maxRetries);

    return wait(getDelay(this.retryConfig.retryWait, attempts.length))
      .then(() => this._sendCommand(new PutRecordsCommand(params))
        .tap(this.debug)
        .tapCatch(this.debug)
        .then((resp) => {
          if (resp.FailedRecordCount > 0) {
            return this._putRecords(unprocessed(params, resp), [...attempts, resp]);
          } else {
            return accumlate(attempts, resp);
          }
        }));
  }

  _sendCommand(command, ctx) {
    this.opt.metrics?.capture(this.client, command, 'kinesis', this.opt, ctx);
    return Promise.resolve(this.client.send(command))
      .tap(this.debug)
      .tapCatch(this.debug);
  }
}

export default Connector;

const unprocessed = (params, resp) => ({
  ...params,
  Records: params.Records.filter((e, i) => resp.Records[i].ErrorCode),
});

const accumlate = (attempts, resp) => attempts.reduceRight((a, c) => ({
  ...a,
  Records: [
    ...c.Records.filter((r) => !r.ErrorCode),
    ...a.Records.filter((r) => !r.ErrorCode),
  ],
  attempts: [...attempts, resp],
}), resp);<|MERGE_RESOLUTION|>--- conflicted
+++ resolved
@@ -16,15 +16,16 @@
     streamName = process.env.STREAM_NAME,
     timeout = Number(process.env.KINESIS_TIMEOUT) || Number(process.env.TIMEOUT) || 1000,
     retryConfig = defaultRetryConfig,
-<<<<<<< HEAD
     xrayEnabled = false,
+    ...opt
   }) {
     this.debug = (msg) => debug('%j', msg);
     this.streamName = streamName || 'undefined';
     this.retryConfig = retryConfig;
+    this.opt = opt;
 
-    this.stream = Connector.getClient(pipelineId, debug, timeout);
-    if (xrayEnabled) this.stream = require('../utils/xray').captureSdkClientTraces(this.stream);
+    this.client = Connector.getClient(pipelineId, debug, timeout);
+    if (xrayEnabled) this.client = require('../utils/xray').captureSdkClientTraces(this.client);
   }
 
   static clients = {};
@@ -41,22 +42,6 @@
       });
     }
     return this.clients[pipelineId];
-=======
-    ...opt
-  }) {
-    this.debug = (msg) => debug('%j', msg);
-    this.streamName = streamName || 'undefined';
-    this.client = new KinesisClient({
-      requestHandler: new NodeHttpHandler({
-        requestTimeout: timeout,
-        connectionTimeout: timeout,
-      }),
-      retryStrategy: new ConfiguredRetryStrategy(11, defaultBackoffDelay),
-      logger: defaultDebugLogger(debug),
-    });
-    this.retryConfig = retryConfig;
-    this.opt = opt;
->>>>>>> 1acf66ab
   }
 
   putRecords(inputParams) {
