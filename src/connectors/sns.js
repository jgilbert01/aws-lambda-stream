/* eslint import/no-extraneous-dependencies: ["error", {"devDependencies": true}] */

import Promise from 'bluebird';

import { PublishBatchCommand, PublishCommand, SNSClient } from '@aws-sdk/client-sns';
import { NodeHttpHandler } from '@smithy/node-http-handler';
import { ConfiguredRetryStrategy } from '@smithy/util-retry';
import {
  defaultRetryConfig, wait, getDelay, assertMaxRetries, defaultBackoffDelay,
} from '../utils/retry';
import { defaultDebugLogger } from '../utils/log';

class Connector {
  constructor({
    debug,
    pipelineId,
    topicArn = process.env.TOPIC_ARN,
    timeout = Number(process.env.SNS_TIMEOUT) || Number(process.env.TIMEOUT) || 1000,
    retryConfig = defaultRetryConfig,
    ...opt
  }) {
    this.debug = (msg) => debug('%j', msg);
    this.topicArn = topicArn || 'undefined';
<<<<<<< HEAD
    this.client = new SNSClient({
      requestHandler: new NodeHttpHandler({
        requestTimeout: timeout,
        connectionTimeout: timeout,
      }),
      retryStrategy: new ConfiguredRetryStrategy(11, defaultBackoffDelay),
      logger: defaultDebugLogger(debug),
    });
=======
    this.topic = Connector.getClient(pipelineId, debug, timeout);
>>>>>>> ce5073a7
    this.retryConfig = retryConfig;
    this.opt = opt;
  }

<<<<<<< HEAD
  publish(inputParams, ctx) {
=======
  static clients = {};

  static getClient(pipelineId, debug, timeout) {
    if (!this.clients[pipelineId]) {
      this.clients[pipelineId] = new SNSClient({
        requestHandler: new NodeHttpHandler({
          requestTimeout: timeout,
          connectionTimeout: timeout,
        }),
        retryStrategy: new ConfiguredRetryStrategy(11, defaultBackoffDelay),
        logger: defaultDebugLogger(debug),
      });
    }
    return this.clients[pipelineId];
  }

  publish(inputParams) {
>>>>>>> ce5073a7
    const params = {
      TopicArn: this.topicArn,
      ...inputParams,
    };

    return this._sendCommand(new PublishCommand(params), ctx);
  }

  publishBatch(inputParams, ctx) {
    const params = {
      TopicArn: this.topicArn,
      ...inputParams,
    };

    return this._publishBatch(params, [], ctx);
  }

  _publishBatch(params, attempts, ctx) {
    assertMaxRetries(attempts, this.retryConfig.maxRetries);

    return wait(getDelay(this.retryConfig.retryWait, attempts.length))
      .then(() => this._sendCommand(new PublishBatchCommand(params), ctx)
        .then((resp) => {
          if (resp.Failed?.length > 0) {
            return this._publishBatch(unprocessed(params, resp), [...attempts, resp]);
          } else {
            return accumlate(attempts, resp);
          }
        }));
  }

  _sendCommand(command, ctx) {
    this.opt.metrics?.capture(this.client, command, 'sns', this.opt, ctx);
    return Promise.resolve(this.client.send(command))
      .tap(this.debug)
      .tapCatch(this.debug);
  }
}

export default Connector;

const unprocessed = (params, resp) => ({
  ...params,
  PublishBatchRequestEntries: resp.Failed.map((m) => params.PublishBatchRequestEntries.find((e) => m.Id === e.Id)),
});

const accumlate = (attempts, resp) => attempts.reduceRight((a, c) => ({
  ...a,
  Successful: [
    ...c.Successful,
    ...a.Successful,
  ],
  attempts: [...attempts, resp],
}), resp);<|MERGE_RESOLUTION|>--- conflicted
+++ resolved
@@ -21,25 +21,11 @@
   }) {
     this.debug = (msg) => debug('%j', msg);
     this.topicArn = topicArn || 'undefined';
-<<<<<<< HEAD
-    this.client = new SNSClient({
-      requestHandler: new NodeHttpHandler({
-        requestTimeout: timeout,
-        connectionTimeout: timeout,
-      }),
-      retryStrategy: new ConfiguredRetryStrategy(11, defaultBackoffDelay),
-      logger: defaultDebugLogger(debug),
-    });
-=======
-    this.topic = Connector.getClient(pipelineId, debug, timeout);
->>>>>>> ce5073a7
+    this.client = Connector.getClient(pipelineId, debug, timeout);
     this.retryConfig = retryConfig;
     this.opt = opt;
   }
 
-<<<<<<< HEAD
-  publish(inputParams, ctx) {
-=======
   static clients = {};
 
   static getClient(pipelineId, debug, timeout) {
@@ -56,8 +42,7 @@
     return this.clients[pipelineId];
   }
 
-  publish(inputParams) {
->>>>>>> ce5073a7
+  publish(inputParams, ctx) {
     const params = {
       TopicArn: this.topicArn,
       ...inputParams,
