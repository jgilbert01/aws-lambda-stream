/* eslint import/no-extraneous-dependencies: ["error", {"devDependencies": true}] */
import {
  InvokeCommand,
  ListEventSourceMappingsCommand,
  CreateEventSourceMappingCommand,
  UpdateEventSourceMappingCommand,
  DeleteEventSourceMappingCommand,
  LambdaClient,
} from '@aws-sdk/client-lambda';
import { NodeHttpHandler } from '@smithy/node-http-handler';
import Promise from 'bluebird';
import { omit, pick } from 'lodash';
import { defaultDebugLogger } from '../utils/log';

class Connector {
  constructor({
    debug,
    pipelineId,
    timeout = Number(process.env.LAMBDA_TIMEOUT) || Number(process.env.TIMEOUT) || 1000,
    additionalClientOpts = {},
    ...opt
  }) {
    this.debug = (msg) => debug('%j', msg);
<<<<<<< HEAD
    this.client = new LambdaClient({
      requestHandler: new NodeHttpHandler({
        requestTimeout: timeout,
        connectionTimeout: timeout,
      }),
      logger: defaultDebugLogger(debug),
    });
  }

  invoke(params) {
    return this._sendCommand(new InvokeCommand(params));
  }

  listEventSourceMappings(params) {
    return this._sendCommand(new ListEventSourceMappingsCommand(params));
  }

  createEventSourceMapping(params) {
    return this._sendCommand(new CreateEventSourceMappingCommand(params));
  }

  updateEventSourceMapping(params) {
    return this._sendCommand(new UpdateEventSourceMappingCommand(params));
  }

  deleteEventSourceMapping(params) {
    return this._sendCommand(new DeleteEventSourceMappingCommand(params));
  }

  _sendCommand(command) {
=======
    this.client = Connector.getClient(pipelineId, debug, timeout, additionalClientOpts);
    this.opt = opt;
  }

  static clients = {};

  static getClient(pipelineId, debug, timeout, additionalClientOpts) {
    const addlRequestHandlerOpts = pick(additionalClientOpts, ['requestHandler']);
    const addlClientOpts = omit(additionalClientOpts, ['requestHandler']);

    if (!this.clients[pipelineId]) {
      this.clients[pipelineId] = new LambdaClient({
        requestHandler: new NodeHttpHandler({
          requestTimeout: timeout,
          connectionTimeout: timeout,
          ...addlRequestHandlerOpts,
        }),
        logger: defaultDebugLogger(debug),
        ...addlClientOpts,
      });
    }
    return this.clients[pipelineId];
  }

  invoke(params, ctx) {
    return this._sendCommand(new InvokeCommand(params), ctx);
  }

  _sendCommand(command, ctx) {
    this.opt.metrics?.capture(this.client, command, 'lambda', this.opt, ctx);
>>>>>>> 6b645aa7
    return Promise.resolve(this.client.send(command))
      .tap(this.debug)
      .tapCatch(this.debug);
  }
}

export default Connector;<|MERGE_RESOLUTION|>--- conflicted
+++ resolved
@@ -21,38 +21,6 @@
     ...opt
   }) {
     this.debug = (msg) => debug('%j', msg);
-<<<<<<< HEAD
-    this.client = new LambdaClient({
-      requestHandler: new NodeHttpHandler({
-        requestTimeout: timeout,
-        connectionTimeout: timeout,
-      }),
-      logger: defaultDebugLogger(debug),
-    });
-  }
-
-  invoke(params) {
-    return this._sendCommand(new InvokeCommand(params));
-  }
-
-  listEventSourceMappings(params) {
-    return this._sendCommand(new ListEventSourceMappingsCommand(params));
-  }
-
-  createEventSourceMapping(params) {
-    return this._sendCommand(new CreateEventSourceMappingCommand(params));
-  }
-
-  updateEventSourceMapping(params) {
-    return this._sendCommand(new UpdateEventSourceMappingCommand(params));
-  }
-
-  deleteEventSourceMapping(params) {
-    return this._sendCommand(new DeleteEventSourceMappingCommand(params));
-  }
-
-  _sendCommand(command) {
-=======
     this.client = Connector.getClient(pipelineId, debug, timeout, additionalClientOpts);
     this.opt = opt;
   }
@@ -81,9 +49,24 @@
     return this._sendCommand(new InvokeCommand(params), ctx);
   }
 
+  listEventSourceMappings(params, ctx) {
+    return this._sendCommand(new ListEventSourceMappingsCommand(params), ctx);
+  }
+
+  createEventSourceMapping(params, ctx) {
+    return this._sendCommand(new CreateEventSourceMappingCommand(params), ctx);
+  }
+
+  updateEventSourceMapping(params, ctx) {
+    return this._sendCommand(new UpdateEventSourceMappingCommand(params), ctx);
+  }
+
+  deleteEventSourceMapping(params, ctx) {
+    return this._sendCommand(new DeleteEventSourceMappingCommand(params), ctx);
+  }
+
   _sendCommand(command, ctx) {
     this.opt.metrics?.capture(this.client, command, 'lambda', this.opt, ctx);
->>>>>>> 6b645aa7
     return Promise.resolve(this.client.send(command))
       .tap(this.debug)
       .tapCatch(this.debug);
