/* eslint import/no-extraneous-dependencies: ["error", {"devDependencies": true}] */
import { InvokeCommand, LambdaClient } from '@aws-sdk/client-lambda';
import { NodeHttpHandler } from '@smithy/node-http-handler';
import Promise from 'bluebird';
import { defaultDebugLogger } from '../utils/log';

class Connector {
  constructor({
    debug,
    pipelineId,
    timeout = Number(process.env.LAMBDA_TIMEOUT) || Number(process.env.TIMEOUT) || 1000,
    ...opt
  }) {
    this.debug = (msg) => debug('%j', msg);
<<<<<<< HEAD
    this.client = new LambdaClient({
      requestHandler: new NodeHttpHandler({
        requestTimeout: timeout,
        connectionTimeout: timeout,
      }),
      logger: defaultDebugLogger(debug),
    });
    this.opt = opt;
=======
    this.lambda = Connector.getClient(pipelineId, debug, timeout);
  }

  static clients = {};

  static getClient(pipelineId, debug, timeout) {
    if (!this.clients[pipelineId]) {
      this.clients[pipelineId] = new LambdaClient({
        requestHandler: new NodeHttpHandler({
          requestTimeout: timeout,
          connectionTimeout: timeout,
        }),
        logger: defaultDebugLogger(debug),
      });
    }
    return this.clients[pipelineId];
>>>>>>> ce5073a7
  }

  invoke(params, ctx) {
    return this._sendCommand(new InvokeCommand(params), ctx);
  }

  _sendCommand(command, ctx) {
    this.opt.metrics?.capture(this.client, command, 'lambda', this.opt, ctx);
    return Promise.resolve(this.client.send(command))
      .tap(this.debug)
      .tapCatch(this.debug);
  }
}

export default Connector;<|MERGE_RESOLUTION|>--- conflicted
+++ resolved
@@ -12,17 +12,8 @@
     ...opt
   }) {
     this.debug = (msg) => debug('%j', msg);
-<<<<<<< HEAD
-    this.client = new LambdaClient({
-      requestHandler: new NodeHttpHandler({
-        requestTimeout: timeout,
-        connectionTimeout: timeout,
-      }),
-      logger: defaultDebugLogger(debug),
-    });
+    this.client = Connector.getClient(pipelineId, debug, timeout);
     this.opt = opt;
-=======
-    this.lambda = Connector.getClient(pipelineId, debug, timeout);
   }
 
   static clients = {};
@@ -38,7 +29,6 @@
       });
     }
     return this.clients[pipelineId];
->>>>>>> ce5073a7
   }
 
   invoke(params, ctx) {
