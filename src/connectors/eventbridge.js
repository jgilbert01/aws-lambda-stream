--- conflicted
+++ resolved
@@ -17,26 +17,11 @@
     ...opt
   }) {
     this.debug = (msg) => debug('%j', msg);
-<<<<<<< HEAD
-    this.client = new EventBridgeClient({
-      requestHandler: new NodeHttpHandler({
-        requestTimeout: timeout,
-        connectionTimeout: timeout,
-      }),
-      retryStrategy: new ConfiguredRetryStrategy(11, defaultBackoffDelay),
-      logger: defaultDebugLogger(debug),
-    });
-=======
-    this.bus = Connector.getClient(pipelineId, debug, timeout);
->>>>>>> ce5073a7
+    this.client = Connector.getClient(pipelineId, debug, timeout);
     this.retryConfig = retryConfig;
     this.opt = opt;
   }
 
-<<<<<<< HEAD
-  putEvents(params, ctx) {
-    return this._putEvents(params, [], ctx);
-=======
   static clients = {};
 
   static getClient(pipelineId, debug, timeout) {
@@ -53,9 +38,8 @@
     return this.clients[pipelineId];
   }
 
-  putEvents(params) {
-    return this._putEvents(params, []);
->>>>>>> ce5073a7
+  putEvents(params, ctx) {
+    return this._putEvents(params, [], ctx);
   }
 
   _putEvents(params, attempts, ctx) {
