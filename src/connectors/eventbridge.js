/* eslint import/no-extraneous-dependencies: ["error", {"devDependencies": true}] */
import { EventBridgeClient, PutEventsCommand } from '@aws-sdk/client-eventbridge';
import Promise from 'bluebird';
import { NodeHttpHandler } from '@smithy/node-http-handler';
import { ConfiguredRetryStrategy } from '@smithy/util-retry';
import {
  defaultRetryConfig, wait, getDelay, assertMaxRetries, defaultBackoffDelay,
} from '../utils/retry';
import { defaultDebugLogger } from '../utils/log';

class Connector {
  constructor({
    debug,
    pipelineId,
    timeout = Number(process.env.BUS_TIMEOUT) || Number(process.env.TIMEOUT) || 1000,
    retryConfig = defaultRetryConfig,
<<<<<<< HEAD
    xrayEnabled = false,
  }) {
    this.debug = (msg) => debug('%j', msg);
    this.retryConfig = retryConfig;

    this.bus = Connector.getClient(pipelineId, debug, timeout);
    if (xrayEnabled) this.bus = require('../utils/xray').captureSdkClientTraces(this.bus);
  }

  static clients = {};

  static getClient(pipelineId, debug, timeout) {
    if (!this.clients[pipelineId]) {
      this.clients[pipelineId] = new EventBridgeClient({
        requestHandler: new NodeHttpHandler({
          requestTimeout: timeout,
          connectionTimeout: timeout,
        }),
        retryStrategy: new ConfiguredRetryStrategy(11, defaultBackoffDelay),
        logger: defaultDebugLogger(debug),
      });
    }
    return this.clients[pipelineId];
=======
    ...opt
  }) {
    this.debug = (msg) => debug('%j', msg);
    this.client = new EventBridgeClient({
      requestHandler: new NodeHttpHandler({
        requestTimeout: timeout,
        connectionTimeout: timeout,
      }),
      retryStrategy: new ConfiguredRetryStrategy(11, defaultBackoffDelay),
      logger: defaultDebugLogger(debug),
    });
    this.retryConfig = retryConfig;
    this.opt = opt;
>>>>>>> 1acf66ab
  }

  putEvents(params, ctx) {
    return this._putEvents(params, [], ctx);
  }

  _putEvents(params, attempts, ctx) {
    assertMaxRetries(attempts, this.retryConfig.maxRetries);

    return wait(getDelay(this.retryConfig.retryWait, attempts.length))
      .then(() => this._sendCommand(new PutEventsCommand(params), ctx)
        .then((resp) => {
          if (resp.FailedEntryCount > 0) {
            return this._putEvents(unprocessed(params, resp), [...attempts, resp], ctx);
          } else {
            return accumlate(attempts, resp);
          }
        }));
  }

  _sendCommand(command, ctx) {
    this.opt.metrics?.capture(this.client, command, 'eventbridge', this.opt, ctx);
    return Promise.resolve(this.client.send(command))
      .tap(this.debug)
      .tapCatch(this.debug);
  }
}

export default Connector;

const unprocessed = (params, resp) => ({
  ...params,
  Entries: params.Entries.filter((e, i) => resp.Entries[i].ErrorCode),
});

const accumlate = (attempts, resp) => attempts.reduceRight((a, c) => ({
  ...a,
  Entries: [
    ...c.Entries.filter((e) => !e.ErrorCode),
    ...a.Entries.filter((e) => !e.ErrorCode),
  ],
  attempts: [...attempts, resp],
}), resp);<|MERGE_RESOLUTION|>--- conflicted
+++ resolved
@@ -14,14 +14,15 @@
     pipelineId,
     timeout = Number(process.env.BUS_TIMEOUT) || Number(process.env.TIMEOUT) || 1000,
     retryConfig = defaultRetryConfig,
-<<<<<<< HEAD
     xrayEnabled = false,
+    ...opt
   }) {
     this.debug = (msg) => debug('%j', msg);
     this.retryConfig = retryConfig;
+    this.opt = opt;
 
-    this.bus = Connector.getClient(pipelineId, debug, timeout);
-    if (xrayEnabled) this.bus = require('../utils/xray').captureSdkClientTraces(this.bus);
+    this.client = Connector.getClient(pipelineId, debug, timeout);
+    if (xrayEnabled) this.client = require('../utils/xray').captureSdkClientTraces(this.client);
   }
 
   static clients = {};
@@ -38,21 +39,6 @@
       });
     }
     return this.clients[pipelineId];
-=======
-    ...opt
-  }) {
-    this.debug = (msg) => debug('%j', msg);
-    this.client = new EventBridgeClient({
-      requestHandler: new NodeHttpHandler({
-        requestTimeout: timeout,
-        connectionTimeout: timeout,
-      }),
-      retryStrategy: new ConfiguredRetryStrategy(11, defaultBackoffDelay),
-      logger: defaultDebugLogger(debug),
-    });
-    this.retryConfig = retryConfig;
-    this.opt = opt;
->>>>>>> 1acf66ab
   }
 
   putEvents(params, ctx) {
