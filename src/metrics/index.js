<<<<<<< HEAD
import _ from 'highland';
import Promise from 'bluebird';

import Timer from './timer';
// import { addMiddleware } from './middleware';

let functionMetrics = {};

export const clear = (opt) => {
  functionMetrics = {};
  if (opt.xrayEnabled) {
    require('./xray').clearPipelineSegments();
  }
};

export const convertKinesisTs = (ts) => {
  if (!ts) return undefined;
  const time = `${ts}`;
  return Number(`${time.substring(0, 10)}${time.substring(11)}`);
};

export const startUow = (publishTime, batchSize) => {
  functionMetrics = {
    ...functionMetrics,
    'stream.batch.size': batchSize,
    'stream.batch.utilization': batchSize / Number(process.env.BATCH_SIZE || 100),
  };

  return new PipelineMetrics({
    publishTime,
  });
};

export class PipelineMetrics {
  constructor({
    pipeline, publishTime, timer, gauges,
  }) {
    this.pipeline = pipeline || 'default';
    this.timer = new Timer({
      start: publishTime || timer?.start,
      last: timer?.last,
      checkpoints: timer?.checkpoints,
    });
    this.gauges = gauges || {};
  }

  gauge(key, value) {
    // console.log('gauge: ', key, value);
    const k = `${this.pipeline}|${key}`;
    this.gauges[k] = [...(this.gauges[k] || []), ...(Array.isArray(value) ? value : [value])];
    return this;
  }

  startPipeline({ pipeline }, pipelineCount, opt) {
    const clone = new PipelineMetrics({
      pipeline,
      timer: this.timer,
    });

    // time waiting on channel capacity (e.g. shard count)
    clone.timer.checkpoint(`${pipeline}|stream.channel.wait.time`);

    if (pipelineCount) {
      functionMetrics['stream.pipeline.count'] = pipelineCount;
    }

    // Initialize an xray segment if enabled
    if (opt.xrayEnabled) {
      clone.xraySegment = require('./xray').startPipelineSegment(pipeline);
    }

    return clone;
  }

  endPipeline() {
    this.timer.end(`${this.pipeline}|stream.pipeline.time`);
    return this;
  }

  startStep(step) {
    // time waiting for io capacity (e.g parallel count)
    this.timer.checkpoint(`${this.pipeline}|${step}|stream.pipeline.io.wait.time`);
    return this;
  }

  endStep(step) {
    this.timer.checkpoint(`${this.pipeline}|${step}|stream.pipeline.io.time`);
    return this;
  }

  // wrap promise
  w(p, step) {
    const self = this;
    return new Promise((resolve, reject) => {
      // console.log('uow: ', uow);
      self.startStep(step);
      return p.then(resolve, reject)
        // TODO record capacity utilization ???
        .tap(self.endStep(step));
    });
  }
}

export const endPipeline = (s, pipelineId, opt) =>
  s.consume((err, x, push, next) => {
    if (err) {
      push(err);
      next();
    } else if (x === _.nil) {
      if (opt.xrayEnabled) {
        require('./xray').terminateSegment(pipelineId);
      }
      push(null, x);
    } else {
      // per uow
      x.metrics?.endPipeline();
      push(null, x);
      next();
    }
  });

const calculateStats = (values) =>
  values.reduce((a, value, i) => ({
    ...a,
    average: (a.sum + value) / (i + 1),
    min: a.min < value ? a.min : value,
    max: a.max > value ? a.max : value,
    sum: a.sum + value,
    count: i + 1,
  }), {
    average: 0,
    min: undefined,
    max: undefined,
    sum: 0,
  });

const splitKey = (key) => {
  const [pipeline, step, metric] = key.split('|');
  return { pipeline, step, metric };
};

const calculateMetrics = (collected) => {
  // console.log('collected: ', JSON.stringify(collected.map((u) => u.metrics), null, 2));

  functionMetrics['stream.uow.count'] = collected.length;

  const checkpoints = collected
    .reduce((a, { metrics: { timer } }) => [
      ...a,
      ...Object.entries(timer.checkpoints)
        .map(([key, { value }]) => ({ key, value })),
    ], [])
    .reduce((a, { key, value }) => ({
      ...a,
      [key]: [...(a[key] || []), value],
    }), {});

  // console.log('checkpoints: ', checkpoints);

  const gauges = collected
    .reduce((a, { metrics: { gauges } }) => [ // eslint-disable-line no-shadow
      ...a,
      ...Object.entries(gauges)
        .map(([key, value]) => ({ key, value })),
    ], [])
    .reduce((a, { key, value }) => ({
      ...a,
      [key]: [...(a[key] || []), ...value],
    }), {});

  // console.log('gauges: ', gauges);

  const stats = Object.entries({
    ...checkpoints,
    ...gauges,
  })
    .reduce((a, [key, values]) => ({
      ...a,
      [key]: calculateStats(values),
    }), {});

  const pipelineUtilization = Object.entries(stats)
    .filter(([key]) => key.endsWith('stream.pipeline.time'))
    .reduce((a, [key, { count }]) => ({
      ...a,
      [`${splitKey(key).pipeline}|stream.pipeline.utilization`]: count / collected.length,
    }), {});

  return {
    ...functionMetrics,
    ...pipelineUtilization,
    ...stats,
  };
};

export const toPromiseWithMetrics = (opt) => (s) =>
  new Promise((resolve, reject) => {
    clear(opt);
    const collected = [];
    s.consume((err, x, push, next) => {
      if (err) {
        reject(err);
      } else if (x === _.nil) {
        const metrics = calculateMetrics(collected);
        // logMetrics(metrics);
        resolve(metrics);
      } else {
        collected.push(x);
        next();
      }
    })
      .resume();
  });

export const capture = (client, command, step, opt, ctx) => {
  // console.log('capture: ', step, opt, ctx);
  // addMiddleware(client, command, step, opt, ctx);
  if (opt.xrayEnabled) {
    // Wraps client with xray middlware.
    require('./xray').captureSdkClientTraces(client);
  }
  return client || command;
};
=======
export * from './pipelines';
export * from './capture';
export * from './to-promise';
>>>>>>> bbe557c1
<|MERGE_RESOLUTION|>--- conflicted
+++ resolved
@@ -1,229 +1,3 @@
-<<<<<<< HEAD
-import _ from 'highland';
-import Promise from 'bluebird';
-
-import Timer from './timer';
-// import { addMiddleware } from './middleware';
-
-let functionMetrics = {};
-
-export const clear = (opt) => {
-  functionMetrics = {};
-  if (opt.xrayEnabled) {
-    require('./xray').clearPipelineSegments();
-  }
-};
-
-export const convertKinesisTs = (ts) => {
-  if (!ts) return undefined;
-  const time = `${ts}`;
-  return Number(`${time.substring(0, 10)}${time.substring(11)}`);
-};
-
-export const startUow = (publishTime, batchSize) => {
-  functionMetrics = {
-    ...functionMetrics,
-    'stream.batch.size': batchSize,
-    'stream.batch.utilization': batchSize / Number(process.env.BATCH_SIZE || 100),
-  };
-
-  return new PipelineMetrics({
-    publishTime,
-  });
-};
-
-export class PipelineMetrics {
-  constructor({
-    pipeline, publishTime, timer, gauges,
-  }) {
-    this.pipeline = pipeline || 'default';
-    this.timer = new Timer({
-      start: publishTime || timer?.start,
-      last: timer?.last,
-      checkpoints: timer?.checkpoints,
-    });
-    this.gauges = gauges || {};
-  }
-
-  gauge(key, value) {
-    // console.log('gauge: ', key, value);
-    const k = `${this.pipeline}|${key}`;
-    this.gauges[k] = [...(this.gauges[k] || []), ...(Array.isArray(value) ? value : [value])];
-    return this;
-  }
-
-  startPipeline({ pipeline }, pipelineCount, opt) {
-    const clone = new PipelineMetrics({
-      pipeline,
-      timer: this.timer,
-    });
-
-    // time waiting on channel capacity (e.g. shard count)
-    clone.timer.checkpoint(`${pipeline}|stream.channel.wait.time`);
-
-    if (pipelineCount) {
-      functionMetrics['stream.pipeline.count'] = pipelineCount;
-    }
-
-    // Initialize an xray segment if enabled
-    if (opt.xrayEnabled) {
-      clone.xraySegment = require('./xray').startPipelineSegment(pipeline);
-    }
-
-    return clone;
-  }
-
-  endPipeline() {
-    this.timer.end(`${this.pipeline}|stream.pipeline.time`);
-    return this;
-  }
-
-  startStep(step) {
-    // time waiting for io capacity (e.g parallel count)
-    this.timer.checkpoint(`${this.pipeline}|${step}|stream.pipeline.io.wait.time`);
-    return this;
-  }
-
-  endStep(step) {
-    this.timer.checkpoint(`${this.pipeline}|${step}|stream.pipeline.io.time`);
-    return this;
-  }
-
-  // wrap promise
-  w(p, step) {
-    const self = this;
-    return new Promise((resolve, reject) => {
-      // console.log('uow: ', uow);
-      self.startStep(step);
-      return p.then(resolve, reject)
-        // TODO record capacity utilization ???
-        .tap(self.endStep(step));
-    });
-  }
-}
-
-export const endPipeline = (s, pipelineId, opt) =>
-  s.consume((err, x, push, next) => {
-    if (err) {
-      push(err);
-      next();
-    } else if (x === _.nil) {
-      if (opt.xrayEnabled) {
-        require('./xray').terminateSegment(pipelineId);
-      }
-      push(null, x);
-    } else {
-      // per uow
-      x.metrics?.endPipeline();
-      push(null, x);
-      next();
-    }
-  });
-
-const calculateStats = (values) =>
-  values.reduce((a, value, i) => ({
-    ...a,
-    average: (a.sum + value) / (i + 1),
-    min: a.min < value ? a.min : value,
-    max: a.max > value ? a.max : value,
-    sum: a.sum + value,
-    count: i + 1,
-  }), {
-    average: 0,
-    min: undefined,
-    max: undefined,
-    sum: 0,
-  });
-
-const splitKey = (key) => {
-  const [pipeline, step, metric] = key.split('|');
-  return { pipeline, step, metric };
-};
-
-const calculateMetrics = (collected) => {
-  // console.log('collected: ', JSON.stringify(collected.map((u) => u.metrics), null, 2));
-
-  functionMetrics['stream.uow.count'] = collected.length;
-
-  const checkpoints = collected
-    .reduce((a, { metrics: { timer } }) => [
-      ...a,
-      ...Object.entries(timer.checkpoints)
-        .map(([key, { value }]) => ({ key, value })),
-    ], [])
-    .reduce((a, { key, value }) => ({
-      ...a,
-      [key]: [...(a[key] || []), value],
-    }), {});
-
-  // console.log('checkpoints: ', checkpoints);
-
-  const gauges = collected
-    .reduce((a, { metrics: { gauges } }) => [ // eslint-disable-line no-shadow
-      ...a,
-      ...Object.entries(gauges)
-        .map(([key, value]) => ({ key, value })),
-    ], [])
-    .reduce((a, { key, value }) => ({
-      ...a,
-      [key]: [...(a[key] || []), ...value],
-    }), {});
-
-  // console.log('gauges: ', gauges);
-
-  const stats = Object.entries({
-    ...checkpoints,
-    ...gauges,
-  })
-    .reduce((a, [key, values]) => ({
-      ...a,
-      [key]: calculateStats(values),
-    }), {});
-
-  const pipelineUtilization = Object.entries(stats)
-    .filter(([key]) => key.endsWith('stream.pipeline.time'))
-    .reduce((a, [key, { count }]) => ({
-      ...a,
-      [`${splitKey(key).pipeline}|stream.pipeline.utilization`]: count / collected.length,
-    }), {});
-
-  return {
-    ...functionMetrics,
-    ...pipelineUtilization,
-    ...stats,
-  };
-};
-
-export const toPromiseWithMetrics = (opt) => (s) =>
-  new Promise((resolve, reject) => {
-    clear(opt);
-    const collected = [];
-    s.consume((err, x, push, next) => {
-      if (err) {
-        reject(err);
-      } else if (x === _.nil) {
-        const metrics = calculateMetrics(collected);
-        // logMetrics(metrics);
-        resolve(metrics);
-      } else {
-        collected.push(x);
-        next();
-      }
-    })
-      .resume();
-  });
-
-export const capture = (client, command, step, opt, ctx) => {
-  // console.log('capture: ', step, opt, ctx);
-  // addMiddleware(client, command, step, opt, ctx);
-  if (opt.xrayEnabled) {
-    // Wraps client with xray middlware.
-    require('./xray').captureSdkClientTraces(client);
-  }
-  return client || command;
-};
-=======
 export * from './pipelines';
 export * from './capture';
-export * from './to-promise';
->>>>>>> bbe557c1
+export * from './to-promise';