# aws-lambda-stream

**_Create stream processors with AWS Lambda functions._**

The event signature for many Lambda functions is an array containing a micro-batch of `event.Records`. Functional Reactive Programming (FRP) is the cleanest approach for processing these streams. This library provides a light-weight framework for creating these stream processors. The underlying streaming library is [Highland.js](https://highlandjs.org), replete with features like filter, map, reduce, backpressure, batching, parallel processing and more.

Support is provided for AWS EventBridge, Kinesis, DynamoDB Streams and more.

>Note: The original code base has been used in production for years. This specific open-sourced version is in BETA while the various features are ported and documented.

## Install

`npm install aws-lambda-stream --save`

## Typical Scenario
The following diagram depicts a tyipcal scenario for using this library to implement event sourcing and cqrs patterns. State changes in the database of Service X trigger the publication of domain events and Service Y consumes the events and caches the desired data in materialized views to support its requirements.

<img src="overview.png" width="700">

## Basic Usage
The following examples show how to implement basic handler functions for consuming events from a Kinesis stream and a DynamoDB Stream. A key thing to note is that the code you see here is responsible for assembling the steps in the stream pipeline. The final step, `toPromise` returns a Promise from the handler function. Then the promise starts consuming from the stream and the data starts flowing through the steps. The data is pulled through the steps, which provides natural _backpressure (see blow)_. The promise will resolve once all the data has passed through all the stream steps or reject when an unhandled error is encountered.

### Example: Trigger Function
This example processes a DynamoDB Stream and publishes domain events to an EventBridge bus, which routes the events to the likes of a Kinesis stream. The details are explained below.

```javascript
<<<<<<< HEAD
import { fromDynamodb } from 'aws-lambda-stream/lib/from/dynamodb';
import { publishToEventBridge as publish } from 'aws-lambda-stream/lib/utils/eventbridge';
import { toPromise } from 'aws-lambda-stream';
=======
import { fromDynamodb, publishToEventBridge as publish, toPromise } from 'aws-lambda-stream';
>>>>>>> adb758f4

export const handler = async (event) =>
  fromDynamodb(event)
    .map(toEvent)
    .through(publish({ batchSize: 25 }))
    .through(toPromise);
```

### Example: Listener Function
This example processes a Kinesis stream and materializes the data in a single DynamoDB table. The details are explained below.

```javascript
<<<<<<< HEAD
import { fromKinesis } from 'aws-lambda-stream/lib/from/kinesis';
import { update } from 'aws-lambda-stream/lib/utils/dynamodb';
import { toPromise } from 'aws-lambda-stream';
=======
import { fromKinesis, update, toPromise } from 'aws-lambda-stream';
>>>>>>> adb758f4

export const handler = async (event) =>
  fromKinesis(event)
    .filter(onEventType)
    .map(toUpdateRequest)
    .through(update({ parallel: 4 }))
    .through(toPromise);
```

## Creating a stream from a lambda event
The first step of a stream processor transforms the incoming Records into a [stream](https://highlandjs.org/#_(source)), like such: `_(event.Records)`. The various `from` functions, such as `fromKinesis`, `fromDynamodb` and `fromEventBridge`, normialize the records into a standard `Event` format. The output is a stream of `UnitOfWork` objects.

## UnitOfWork Type (aka uow)
Think of a `uow` as an _immutable_ object that represents the `scope` of a set of `variables` passing through the stream. More so than ever, we should not use global variables in stream processors. Your processor steps will add new variables to the `uow` for use by downstream steps _(see _Mapping_ below)_. This _scoping_ is crucial when we leverage the _parallel processing_ and _pipeline_ features discussed below.

```javascript
interface UnitOfWork {
  record: any;
  event?: Event;
  batch?: UnitOfWork[];
}
```

* `record` - the original record
* `event` - the standardized event
* `batch` - an array of uow that should succeed or fail together (see _Batching_ and _Grouping_ below)

## Event Type
The various streaming and messaging channels each have their own formats. We want to decouple the processoring logic from the choice of these technologies. Thus all published events conform to the following `Event` format. This also provides for polymorphic-like processing. This standard format is also leveraged in the _event-lake_ and _micro-event-store_ features.

```javascript
interface Event {
  id: string;
  type: string;
  timestamp: number;
  partitionKey?: string;
  tags: { [key: string]: string | number };
  raw?: any;
  eem?: any;
}
```

* `id` - a unique deterministic value
* `type` - generally the namespace, domain entity and action performed
* `timestamp` - epoch value when the action was performed
* `partitionKey` - generally the entity id or correlation id to ensure related events can be processed together
* `tags` - a generic place for routing information. A standard set of values is always included, such as `account`, `region`, `stage`, `source`, `functionname` and `pipeline`.
* `<entity>` - a canonical entity that is specific to the event type. This is the _contract_ that must be held backwards compatible. The name of this field is usually the lowerCamelCase name of the entity type, such as `thing` for `Thing`.
* `raw` - this is the raw data and format produced by the source of the event. This is included so that the _event-lake_ can form a complete audit with no lost information. This is not guaranteed to be backwards compatible, so use at your own risk.
* `eem` - envelope encryption metadata _(see _Encryption_ below)_

## Filters
For a variety of reasons, we generally multiplex many event types through the same stream. I discuss this in detail in the following post: [Stream Inversion & Topology](https://medium.com/@jgilbert001/stream-inversion-topology-ad773627a435?source=friends_link&sk=a3639a9f8d459dd60266569380fb5c71). Thus, we use `filter` steps with functions like `onEventType` to focus in on the event types of interest and perform content based routing in general.

```javascript
// all event types starting with `thing-`
const onEventType = uow =>
  uow.event.type.match(/thing-*/);
```

## Mapping
Many stream processor steps map the incoming data to the format needed downstream. The results of the mapping are adorned to the `uow` as a new variable. The `uow` must be immutable, so we return a new `uow` by cloning the original `uow` with the _spread_ operator and adorning the additional variable. There are various utils provided to assist _(see below)_.

```javascript
.map((uow) => ({
  ...uow,
  variableName: {
    // mapping logic here
  }
}))
```

This is the function used in the _Listener Function_ example above.

```javascript
import { updateExpression, timestampCondition } from 'aws-lambda-stream';

const toUpdateRequest = (uow) => ({
  ...uow,
  updateRequest: { // variable expected by `update` util
    Key: {
      pk: uow.event.thing.id,
      sk: 'thing',
    },
    ...updateExpression({
      ...uow.event.thing,
      discriminator: 'thing',
      timestamp: uow.event.timestamp,
    }),
    ...timestampCondition(),
  }
});
```

This is the function used in the _Trigger Function_ example above.

```javascript
const toEvent = (uow) => ({
  ...uow,
  event: { // variable expected by the `publish` util
    ...event,
    thing: uow.event.raw.new, // canonical
  }
});
```

> Note: It is best to perform mapping in a separate upstream step from the step that will perform the async-non-blocking-io to help maximize the potential for concurrent processing. (aka cooperative programming)

## Connectors
At the end of a stream processor there is usually a _sink_ step that persists the results to a datastore or another stream. These external calls are wrapped in thin `Connector` classes so that they can be easily _mocked_ for unit testing.

These connectors are then wrapped with utility functions, such as `update` and `publish`, to integrate them into the streaming framework. For example, the promise returned from the connector is normalized to a [stream](https://highlandjs.org/#_(source)), fault handling is provided and features such as [parallel](https://highlandjs.org/#parallel) and [batch](https://highlandjs.org/#batch) are utilized.

These utility functions leverage _currying_ to override default configuration settings, such as the _batchSize_ and the number of _parallel_ asyn-non-blocking-io executions.

Here is the example of using the `update` function.

```javascript
<<<<<<< HEAD
import { toPromise } from 'aws-lambda-stream';
import { update } from 'aws-lambda-stream/lib/utils/dynamodb';
=======
import { update, toPromise } from 'aws-lambda-stream';
>>>>>>> adb758f4

...
  .through(update({ parallel: 4 }))
  .through(toPromise);
```

Here is the example of using the `publish` function.

```javascript
<<<<<<< HEAD
import { toPromise } from 'aws-lambda-stream';
import { publishToEventBridge as publish } from 'aws-lambda-stream/lib/utils/eventbridge';
=======
import { publishToEventBridge as publish, toPromise } from 'aws-lambda-stream';
>>>>>>> adb758f4
  ...
  .through(publish({ batchSize: 25 }))
  .through(toPromise);
```

## Faults
When there is an unhandled error in a Kinesis or DynamoDB stream processor, Lambda will continuously retry the function until the problem is either resolved or the event(s) in question expire(s). For transient errors, such as throttling, this may be the best course of action, because the problem may self-heal. However, if there is a poison event then we want to set it aside, by publishing a `fault` event, so that the other events can be processed. I refer to this as the _Stream Circuit Breaker_ pattern.

Here is the definition of a `fault` event.

```javascript
export const FAULT_EVENT_TYPE: string = 'fault';

interface FaultEvent extends Event {
  err: {
    name: string;
    message: string;
    stack: string;
  };
  uow: UnitOfWork;
}
```

* `err` - contains the error information
* `uow` - contains the state of the variables in the `uow` when the error happened

When an error is thrown in a _Highland.js_ stream, the error will skip over all the remaining steps until it is either caught by an [errors](https://highlandjs.org/#errors) step or it reaches the end of the stream and all processing stops with the error.

When you want to handle a poison event and raise a `fault` event then simply catch the error, adorn the current `uow` to the error and rethrow the error. Several utilities are provided to assist: `throwFault` for standard try/catch, `rejectWithFault` for promises, and `faulty` and `faultyAsync` are function wrappers.

Here is an example of using `throwFault`.

```javascript
try {
  ...
} catch (err) {
  throwFault(err);
}

export const throwFault = (uow) => (err) => {
  // adorn the troubled uow
  // for processing in the errors handler
  err.uow = uow;
  throw err;
};
```

Then we need to setup the `faults` errors function and the `flushFaults` stream. _Fault handling is already included when using the `pipelines` feature (see below)._

```javascript
import { faults, flushFaults, toPromise } from 'aws-lambda-stream';
  ...
  .errors(faults)
  .through(flushFaults(opt))
  .through(toPromise);
```

The `faults` function tests to see if the `err` has a `uow` adorned. If so then it buffers a `fault` event. The `flushFaults` stream will published all the buffered `fault` events once all events in the batch have been processed. This ensures that the `fault` events are not prematurely published in case an unhandled error occurs later in the batch.

>I plan to open source a `fault-monitor` service and the `aws-lambda-stream-cli`. The monitor stores the fault events in S3.  The `cli` supports `resubmitting` the poison events to the function that raised the `fault`.

## Pipelines
As mentioned above, we are multiplexing many event types through a single stream for a variety of good reasons. Therefore, we want to maximize the utilization of each function invocation by acting on as many events as possible. However, we also want to maintain good clean separation of the processing logic for these different event types.

The _Highland.js_ library allows us to [fork](https://highlandjs.org/#observe) streams, passing each fork/observer through a [pipeline](https://highlandjs.org/#pipeline) and [merge](https://highlandjs.org/#merge) the streams back together where they can share common tail logic like `fault` handling.

Each pipeline is implemented and tested separately. Each is usually defined in its own module/file.

Here is an example of a pipeline. They are _curried_ functions that first receive options during `initialize` and then the forked stream during `assemble` _(see below)_. During `assemble` they add the desired steps to the stream. Pipelines typically start with one or more `filter` steps to indicate which events the steps apply to.

```javascript
const pipeline1 = (options) => (stream) => stream
  .filter(onEventType)
  .tap(uow => options.debug('%j', uow))
  .map(toUpdateRequest)
  .through(update({ parallel: 4 }));

export default pipeline1;
```

Here is an example of a handler function that uses pipelines.

```javascript
<<<<<<< HEAD
import { initialize, toPromise } from 'aws-lambda-stream';
import { fromKinesis } from 'aws-lambda-stream/lib/from/kinesis';
import defaultOptions from 'aws-lambda-stream/lib/utils/opt';
=======
import { initialize, defaultOptions, fromKinesis, toPromise } from 'aws-lambda-stream';
>>>>>>> adb758f4

import pipeline1 from './pipeline1';
import pipeline2 from './pipeline2';

const PIPELINES = {
  pipeline1,
  pipeline2,
};

const OPTIONS = { ...defaultOptions, ... };

export const handler = async (event) =>
  initialize(PIPELINES, OPTIONS)
    .assemble(fromKinesis(event))
    .through(toPromise);
```

1. First we `initialize` the pipelines with any options.
2. Then we `assemble` all pipelines into a forked stream.
3. And finally the processing of the events through the pipelines is started by `toPromise`.
4. The data fans out through all the pipelines and the processing concludes when all the units of work have flowed through and merged back together.

But take care to assemble a cohesive set of pipelines into a single function. For example, a _listener_ function in a BFF service will typically consume events from Kinesis and the various pipelines will `materialize` different entities from the events into a DynamoDB table to implement the _CQRS_ pattern. Then the _trigger_ function of the BFF service will consume events from the DynamoDB table, as `mutations` are invoked in the `graphql` function, and these pipelines will `publish` events to the Kinesis stream to implement the _Event Sourcing_ pattern. _(see Flavors below)_

>Pipelines also help optimize utilization by giving a function more things to do while it waits on async-non-blocking-io calls _(see Parallel below)_. Run `test/unit/pipelines/coop.test.js` to see an example of _cooperative programming_ in action.

## Flavors
Many of the pipelines we write follow the exact same steps and only the filters and data mapping details are different. We can package these pipeline _flavors_ into reusable pipelines that can be configured with `rules`.

The following _flavors_ are included and you can package your own into libaries.
* `materialize` - used in `listener` functions to materialize an `entity` from an `event` into a DynamoDB single table
* `crud` - used in `trigger` functions to `publish` events to Kinesis as entities are maintained in a DynamoDB single table
* more to be ported soon

Here is an example of initializing pipelines from rules. Note that you can initialize one-off pipelines along side rule-driven pipelines.

```javascript
import { initializeFrom } from 'aws-lambda-stream';

const PIPELINES = {
  pipeline1,
  pipeline2,
  ...initializeFrom(RULES),
};
```

Here are some example rules. The `id`, `flavor`, and `eventType` fields are required. The remaining fields are defined by the specified pipeline flavor. You can define functions inline, but it is best to implement and unit test them separately.

```javascript
<<<<<<< HEAD
import materialize from 'aws-lambda-stream/lib/flavors/materialize';
=======
import materialize from 'aws-lambda-stream';
>>>>>>> adb758f4

const RULES = [
  {
    id: 'p1',
    flavor: materialize,
    eventType: /thing-(created|updated)/,
    toUpdateRequest,
  },
  {
    id: 'p2',
    flavor: materialize,
    eventType: 'thing-deleted',
    toUpdateRequest: toSoftDeleteUpdateRequest,
  },
  {
    id: 'p3',
    flavor: materialize,
    eventType: ['something-created', 'something-updated'],
    toUpdateRequest: (uow) => ({ ... }),
  },
];
```
* `id` - is a unqiue string
* `flavor` - the function that implements the pipeline flavor
* `eventType` - a regex, string or array of strings used to filter on event type
* `toUpdateRequest` - is a mapping function expected by the `materialize` pipeline flavor

## Logging
The [debug](https://www.npmjs.com/package/debug) library is used for logging. When using pipelines, each pipeline is given its own instance and it is passed in with the pipeline configuration options and it is attached to the `uow` for easy access. They are named after the pipelines with a `pl:` prefix.

This turns on debug for all pipelines.

`cli> DEBUG=pl:*`

This turns on debug for a specific pipeline.

`cli> DEBUG=pl:pipeline2`

Various print utilities are provided, such as: `printStartPipeline` and `printEndPipeline`.

## Utilities
Here are some highlights of utiltities that are available in this library or Highland.js.

### Backpressure
Unlike imperative programming, functional reactive programming with streams provides natural backpressure because it is pull oriented. In other words, a slow downstream step will not pull the next upstream record until it is finished processing the current record. This helps us avoid overwhelming downstream services and systems.

However, this does not hold true for services, like DynamoDB, that return throttling errors. In these cases we can use the Highland.js [rateLimit](https://highlandjs.org/#ratelimit) feature to provide explicit backpressure.

```javascript
  ...
  .rateLimit(2, 100) // 2 per 100ms
  .through(update)
  ...
```

### Parallel
Asynchronous Non Blocking IO is probably the most important feature for optimizing throughput. The Highland.js [parallel](https://highlandjs.org/#parallel) feature allows us to take full control. When using this feature, upstream steps will continue to be executed while up to N asyc requests are waiting for responses. This feature along with `pipelines` allows us to optimize the utilization of every lambda invocation.

```javascript
  ...
  .map(makeSomeAsyncCall)
  .parallel(8)
  ...
```

This is usually the first parameter I tweak when tuning a function. Environment variables, such as `UPDATE_PARALLEL` and `PARALLEL` are used for experimenting with different settings.

>Here is a post on _queuing theory_ that helps put this in perspective: [What happens when you add another teller?](https://www.johndcook.com/blog/2008/10/21/what-happens-when-you-add-a-new-teller)

This feature is baked into the DynamoDB `update` and Kinesis `publish` utilities.

### Batching
Many `aws-sdk` operations support batching multiple requests into a single call. This can help increase throughput by reducing aggregate network latency.

The Highland.js [batch](https://highlandjs.org/#batch) feature allows us to easily collect a batch of requests. The `toBatchUow` utility provided by this library formats these into a batch unit of work so that we can easily raise a `fault` for a batch and `resubmit` the batch.

```javascript
  ...
  .batch(10)
  .map(toBatchUow)
  .map(makeSomeAsyncCall)
  ...
```

However, be aware that most of the aws-sdk batch apis do not succeed or fail as a unit. Therefore you either have to selectively retry the failed requests and/or ensure that these calls are idempotent. Therefore I usually try to first optimize using the `parellel` feature and then move onto `batch` if needs be.

_I will look at adding selective retry as a feature of this library._

### Grouping / Reducing
Another way to increase throughput is by grouping related events and thereby reducing the number external calls you will need to make. The Highland.js [group](https://highlandjs.org/#group) feature allows us to easily group related records.  The `toGroupUows` utility provided by this library formats these into batched units of work so that we can easily raise a `fault` for a group and `resubmit` the group.

```javascript
  ...
  .group(uow => uow.event.partitionKey)
  .flatMap(toGroupUows)
  ...
```

## Other
There are various other utilities in the utils folder.
* `now` - wraps `Date.now()` so that it can be easily mocked in unit tests
* `ttl` - calculates `ttl` based on a start epoch and a number of days

## EventBridge Support
* `fromEventBridge` - creates a stream from an EventBridge record
  * `toEventBridgeRecord` - is a test helper for creating an EventBridge record from a test event
* `Connector` - connector for the EventBridge SDK
* `publishToEventBridge` - stream steps for publishing events to EventBridge

>Note: The default configuration, as defined in `utils/opt`, is to publisher to an AWS EventBridge custom bus and route the events to one or more streams or other targets. This approach, referred to as the _Event Hub_, provides maximum flexibility. The bus also routes all events to an _Event Lake_ via AWS Firehose to create a perpetual audit of all events.

## Kinesis Support
* `fromKinesis` - creates a stream from Kinesis records
  * `toKinesisRecords` - is a test helper for creating Kinesis records from test events
* `Connector` - connector for the Kinesis SDK
* `publishToKinesis` - stream steps for publishing events to Kinesis

## DynamoDB Support
* `fromDynamodb` - creates a stream from DynamoDB Stream records
  * `toDynamodbRecords` - is a test helper for creating DynamoDB Strean records from test events
* `Connector` - connector for the DynamoDB SDK
* `update` - stream steps for updating rows in a single DynamoDB table
* `updateExpression` - creates an expression from a plain old json object
  * see _Mapping_ above
  * _consider using [DynamoDB Toolbox](https://github.com/jeremydaly/dynamodb-toolbox) for richer support_
* `timestampCondition` - creates an expression for performing _inverse oplocks_

In addition:
* `single table` support is provided in `fromDynamodb` based on the `discriminator` field
* `latching` support is provided in `fromDynamodb` based on the `latched` field
* `soft delete` support is provided in `fromDynamodb` based on the `deleted` field
* `global table` support is provided in `fromDynamodb` based on the `aws:rep:updateregion` field
  * _note this may not be needed in the latest version of global tables_

> Look for future blog posts on `dynamodb single tables`, `latching`, `soft-deletes` and `oplock-based-joins`.

## S3 Support
* https://github.com/jgilbert01/aws-lambda-stream/issues/17

## SNS Support
* https://github.com/jgilbert01/aws-lambda-stream/issues/15

## SQS Support
* https://github.com/jgilbert01/aws-lambda-stream/issues/16

## Encryption Support
* https://github.com/jgilbert01/aws-lambda-stream/issues/20

## Metrics Support
* https://github.com/jgilbert01/aws-lambda-stream/issues/21

## Validation
* https://github.com/jgilbert01/aws-lambda-stream/issues/22

## Links
The following links contain additional information:
* [Highland.js](https://highlandjs.org) documentation
* My [Blog](https://medium.com/@jgilbert001) covers many topics such as _System Wide Event Sourcing & CQRS_

## Project Templates
The following project templates are provided to help get your event platform up and running:

* event-hub
* event-lake-s3
* and more coming...

Create your own project using the Serverless Framework, such as:
`sls create --template-url https://github.com/jgilbert01/aws-lambda-stream/tree/master/templates/event-hub --path myprefix-event-hub`<|MERGE_RESOLUTION|>--- conflicted
+++ resolved
@@ -24,13 +24,7 @@
 This example processes a DynamoDB Stream and publishes domain events to an EventBridge bus, which routes the events to the likes of a Kinesis stream. The details are explained below.
 
 ```javascript
-<<<<<<< HEAD
-import { fromDynamodb } from 'aws-lambda-stream/lib/from/dynamodb';
-import { publishToEventBridge as publish } from 'aws-lambda-stream/lib/utils/eventbridge';
-import { toPromise } from 'aws-lambda-stream';
-=======
 import { fromDynamodb, publishToEventBridge as publish, toPromise } from 'aws-lambda-stream';
->>>>>>> adb758f4
 
 export const handler = async (event) =>
   fromDynamodb(event)
@@ -43,13 +37,7 @@
 This example processes a Kinesis stream and materializes the data in a single DynamoDB table. The details are explained below.
 
 ```javascript
-<<<<<<< HEAD
-import { fromKinesis } from 'aws-lambda-stream/lib/from/kinesis';
-import { update } from 'aws-lambda-stream/lib/utils/dynamodb';
-import { toPromise } from 'aws-lambda-stream';
-=======
 import { fromKinesis, update, toPromise } from 'aws-lambda-stream';
->>>>>>> adb758f4
 
 export const handler = async (event) =>
   fromKinesis(event)
@@ -168,12 +156,7 @@
 Here is the example of using the `update` function.
 
 ```javascript
-<<<<<<< HEAD
-import { toPromise } from 'aws-lambda-stream';
-import { update } from 'aws-lambda-stream/lib/utils/dynamodb';
-=======
 import { update, toPromise } from 'aws-lambda-stream';
->>>>>>> adb758f4
 
 ...
   .through(update({ parallel: 4 }))
@@ -183,12 +166,7 @@
 Here is the example of using the `publish` function.
 
 ```javascript
-<<<<<<< HEAD
-import { toPromise } from 'aws-lambda-stream';
-import { publishToEventBridge as publish } from 'aws-lambda-stream/lib/utils/eventbridge';
-=======
 import { publishToEventBridge as publish, toPromise } from 'aws-lambda-stream';
->>>>>>> adb758f4
   ...
   .through(publish({ batchSize: 25 }))
   .through(toPromise);
@@ -272,13 +250,7 @@
 Here is an example of a handler function that uses pipelines.
 
 ```javascript
-<<<<<<< HEAD
-import { initialize, toPromise } from 'aws-lambda-stream';
-import { fromKinesis } from 'aws-lambda-stream/lib/from/kinesis';
-import defaultOptions from 'aws-lambda-stream/lib/utils/opt';
-=======
 import { initialize, defaultOptions, fromKinesis, toPromise } from 'aws-lambda-stream';
->>>>>>> adb758f4
 
 import pipeline1 from './pipeline1';
 import pipeline2 from './pipeline2';
@@ -328,11 +300,7 @@
 Here are some example rules. The `id`, `flavor`, and `eventType` fields are required. The remaining fields are defined by the specified pipeline flavor. You can define functions inline, but it is best to implement and unit test them separately.
 
 ```javascript
-<<<<<<< HEAD
-import materialize from 'aws-lambda-stream/lib/flavors/materialize';
-=======
 import materialize from 'aws-lambda-stream';
->>>>>>> adb758f4
 
 const RULES = [
   {
