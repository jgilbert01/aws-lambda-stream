{
  "name": "aws-lambda-stream",
<<<<<<< HEAD
  "version": "1.1.3",
=======
  "version": "1.1.8",
>>>>>>> c7403f69
  "description": "Create stream processors with AWS Lambda functions.",
  "keywords": [
    "aws",
    "lambda",
    "kinesis",
    "dynamodb",
    "serverless",
    "event",
    "highland",
    "stream"
  ],
  "author": "John Gilbert",
  "license": "MIT",
  "main": "./lib/index.js",
  "files": [
    "lib"
  ],
  "exports": {
    ".": "./lib/index.js",
    "./pipelines": "./lib/pipelines/index.js",
    "./faults": "./lib/faults/index.js",
    "./*": "./lib/*.js"
  },
  "scripts": {
    "build": "npm run clean && npm run compile",
    "compile": "babel src --out-dir lib",
    "clean": "rm -rf .nyc_output/ lib/ coverage/",
    "lint": "npm run lint:js",
    "lint:js": "eslint --fix --format=node_modules/eslint-formatter-pretty .",
    "lint:staged": "lint-staged",
    "pretest": "npm run clean && npm run lint",
    "test": "better-npm-run test",
    "prepublishOnly": "npm run build"
  },
  "betterScripts": {
    "test": {
      "command": "nyc mocha --recursive \"./test/unit/**/*.test.js\"",
      "env": {
        "AWS_REGION": "us-west-2",
        "FAILOVER_REGION": "us-east-1",
        "KMS_REGIONS": "us-west-2",
        "NODE_ENV": "test",
        "AWS_ACCESS_KEY_ID": "notarealaccesskeyid",
        "AWS_SECRET_ACCESS_KEY": "notarealsecretaccesskey"
      }
    }
  },
  "lint-staged": {
    "*.js": "eslint"
  },
  "pre-commit": "lint:staged",
  "repository": {
    "type": "git",
    "url": "https://github.com/jgilbert01/aws-lambda-stream.git"
  },
  "devDependencies": {
    "@aws-sdk/client-cloudwatch": "^3.450.0",
    "@aws-sdk/client-dynamodb": "^3.450.0",
    "@aws-sdk/client-eventbridge": "^3.450.0",
    "@aws-sdk/client-firehose": "^3.450.0",
    "@aws-sdk/client-kinesis": "^3.450.0",
    "@aws-sdk/client-kms": "^3.450.0",
    "@aws-sdk/client-lambda": "^3.450.0",
    "@aws-sdk/client-s3": "^3.450.0",
    "@aws-sdk/client-secrets-manager": "^3.450.0",
    "@aws-sdk/client-sns": "^3.450.0",
    "@aws-sdk/client-sqs": "^3.450.0",
    "@aws-sdk/client-sts": "^3.450.0",
    "@aws-sdk/client-timestream-write": "^3.450.0",
    "@aws-sdk/lib-dynamodb": "^3.450.0",
    "@aws-sdk/signature-v4-crt": "^3.450.0",
    "@aws-sdk/util-dynamodb": "^3.450.0",
    "@babel/cli": "^7.10.0",
    "@babel/core": "^7.10.0",
    "@babel/plugin-transform-runtime": "^7.10.0",
    "@babel/preset-env": "^7.10.0",
    "@babel/register": "^7.10.0",
    "@babel/runtime": "^7.10.0",
    "@smithy/node-http-handler": "^2.1.8",
    "@smithy/service-error-classification": "^2.1.5",
    "@smithy/util-retry": "^2.1.1",
    "@smithy/util-stream": "^2.1.1",
    "aws-kms-ee": "^1.0.0",
    "aws-sdk-client-mock": "^3.0.0",
    "aws-xray-sdk-core": "^3.9.0",
    "babel-eslint": "^10.0.0",
    "babel-plugin-istanbul": "^5.2.0",
    "better-npm-run": "^0.1.1",
    "bluebird": "^3.7.1",
    "chai": "^4.2.0",
    "debug": "^4.1.1",
    "eslint": "^6.7.0",
    "eslint-config-airbnb-base": "^14.0.0",
    "eslint-formatter-pretty": "^3.0.1",
    "eslint-plugin-import": "^2.18.2",
    "fetch-mock": "^9.11.0",
    "highland": "^2.13.5",
    "isomorphic-fetch": "^3.0.0",
    "lint-staged": "^9.4.3",
    "lodash": "^4.17.15",
    "memory-cache": "^0.2.0",
    "mocha": "^10.2.0",
    "nock": "^13.5.4",
    "node-fetch": "^2.7.0",
    "nyc": "^14.1.1",
    "sinon": "^17.0.1",
    "sinon-chai": "^3.7.0",
    "uuid": "^9.0.1"
  },
  "peerDependencies": {
    "@babel/runtime": "7.x",
    "@smithy/node-http-handler": "2.x",
    "@smithy/service-error-classification": "2.x",
    "@smithy/util-retry": "2.x",
    "@smithy/util-stream": "2.x",
    "aws-kms-ee": "1.x",
    "aws-xray-sdk-core": "3.x",
    "bluebird": "3.x",
    "debug": "4.x",
    "highland": "2.x",
    "lodash": "4.x",
    "memory-cache": "0.x",
    "uuid": "9.x"
  },
  "dependencies": {
    "object-sizeof": "^2.6.0"
  }
}<|MERGE_RESOLUTION|>--- conflicted
+++ resolved
@@ -1,10 +1,6 @@
 {
   "name": "aws-lambda-stream",
-<<<<<<< HEAD
-  "version": "1.1.3",
-=======
-  "version": "1.1.8",
->>>>>>> c7403f69
+  "version": "1.1.9",
   "description": "Create stream processors with AWS Lambda functions.",
   "keywords": [
     "aws",
